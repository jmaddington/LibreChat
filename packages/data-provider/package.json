{
  "name": "librechat-data-provider",
<<<<<<< HEAD
  "version": "0.7.792",
=======
  "version": "0.7.791",
>>>>>>> 3415afe3
  "description": "data services for librechat apps",
  "main": "dist/index.js",
  "module": "dist/index.es.js",
  "types": "./dist/types/index.d.ts",
  "exports": {
    ".": {
      "import": "./dist/index.es.js",
      "require": "./dist/index.js",
      "types": "./dist/types/index.d.ts"
    },
    "./react-query": {
      "import": "./dist/react-query/index.es.js",
      "require": "./dist/react-query/index.js",
      "types": "./dist/types/react-query/index.d.ts"
    }
  },
  "scripts": {
    "clean": "rimraf dist",
    "build": "npm run clean && rollup -c --silent --bundleConfigAsCjs",
    "build:watch": "rollup -c -w",
    "rollup:api": "npx rollup -c server-rollup.config.js --bundleConfigAsCjs",
    "test": "jest --coverage --watch",
    "test:ci": "jest --coverage --ci",
    "verify": "npm run test:ci",
    "b:clean": "bun run rimraf dist",
    "b:build": "bun run b:clean && bun run rollup -c --silent --bundleConfigAsCjs"
  },
  "repository": {
    "type": "git",
    "url": "git+https://github.com/danny-avila/LibreChat.git"
  },
  "author": "",
  "license": "ISC",
  "bugs": {
    "url": "https://github.com/danny-avila/LibreChat/issues"
  },
  "homepage": "https://librechat.ai",
  "dependencies": {
    "axios": "^1.8.2",
    "js-yaml": "^4.1.0",
    "zod": "^3.22.4"
  },
  "devDependencies": {
    "@babel/preset-env": "^7.21.5",
    "@babel/preset-react": "^7.18.6",
    "@babel/preset-typescript": "^7.21.0",
    "@rollup/plugin-alias": "^5.1.0",
    "@rollup/plugin-commonjs": "^25.0.2",
    "@rollup/plugin-json": "^6.1.0",
    "@rollup/plugin-node-resolve": "^15.1.0",
    "@rollup/plugin-replace": "^5.0.5",
    "@rollup/plugin-terser": "^0.4.4",
    "@types/jest": "^29.5.2",
    "@types/js-yaml": "^4.0.9",
    "@types/node": "^20.3.0",
    "@types/react": "^18.2.18",
    "jest": "^29.5.0",
    "jest-junit": "^16.0.0",
    "openai": "^4.76.3",
    "openapi-types": "^12.1.3",
    "rimraf": "^5.0.1",
    "rollup": "^4.22.4",
    "rollup-plugin-generate-package-json": "^3.2.0",
    "rollup-plugin-peer-deps-external": "^2.2.4",
    "rollup-plugin-typescript2": "^0.35.0",
    "typescript": "^5.0.4"
  },
  "peerDependencies": {
    "@tanstack/react-query": "^4.28.0"
  },
  "publishConfig": {
    "registry": "https://registry.npmjs.org/"
  }
}<|MERGE_RESOLUTION|>--- conflicted
+++ resolved
@@ -1,10 +1,6 @@
 {
   "name": "librechat-data-provider",
-<<<<<<< HEAD
-  "version": "0.7.792",
-=======
   "version": "0.7.791",
->>>>>>> 3415afe3
   "description": "data services for librechat apps",
   "main": "dist/index.js",
   "module": "dist/index.es.js",
