import { z } from 'zod';

export type JsonSchemaType = {
  type: 'string' | 'number' | 'boolean' | 'array' | 'object';
  enum?: string[];
  items?: JsonSchemaType;
  properties?: Record<string, JsonSchemaType>;
  required?: string[];
  description?: string;
  additionalProperties?: boolean | JsonSchemaType;
};

function isEmptyObjectSchema(jsonSchema?: JsonSchemaType): boolean {
  return (
    jsonSchema != null &&
    typeof jsonSchema === 'object' &&
    jsonSchema.type === 'object' &&
    (jsonSchema.properties == null || Object.keys(jsonSchema.properties).length === 0)
  );
}

type ConvertJsonSchemaToZodOptions = {
  allowEmptyObject?: boolean;
  dropFields?: string[];
  transformOneOfAnyOf?: boolean;
};

function dropSchemaFields(
  schema: JsonSchemaType | undefined,
  fields: string[],
): JsonSchemaType | undefined {
<<<<<<< HEAD
  if (schema == null || typeof schema !== 'object') {return schema;}
=======
  if (schema == null || typeof schema !== 'object') {
    return schema;
  }
>>>>>>> dff4fcac
  // Handle arrays (should only occur for enum, required, etc.)
  if (Array.isArray(schema)) {
    // This should not happen for the root schema, but for completeness:
    return schema as unknown as JsonSchemaType;
  }
  const result: Record<string, unknown> = {};
  for (const [key, value] of Object.entries(schema)) {
<<<<<<< HEAD
    if (fields.includes(key)) {continue;}
    // Recursively process nested schemas
    if (
      key === 'items' ||
      key === 'additionalProperties' ||
      key === 'properties'
    ) {
=======
    if (fields.includes(key)) {
      continue;
    }
    // Recursively process nested schemas
    if (key === 'items' || key === 'additionalProperties' || key === 'properties') {
>>>>>>> dff4fcac
      if (key === 'properties' && value && typeof value === 'object') {
        // properties is a record of string -> JsonSchemaType
        const newProps: Record<string, JsonSchemaType> = {};
        for (const [propKey, propValue] of Object.entries(
          value as Record<string, JsonSchemaType>,
        )) {
<<<<<<< HEAD
          const dropped = dropSchemaFields(
            propValue,
            fields,
          );
=======
          const dropped = dropSchemaFields(propValue, fields);
>>>>>>> dff4fcac
          if (dropped !== undefined) {
            newProps[propKey] = dropped;
          }
        }
        result[key] = newProps;
      } else if (key === 'items' || key === 'additionalProperties') {
<<<<<<< HEAD
        const dropped = dropSchemaFields(
          value as JsonSchemaType,
          fields,
        );
=======
        const dropped = dropSchemaFields(value as JsonSchemaType, fields);
>>>>>>> dff4fcac
        if (dropped !== undefined) {
          result[key] = dropped;
        }
      }
    } else {
      result[key] = value;
    }
  }
  // Only return if the result is still a valid JsonSchemaType (must have a type)
  if (
    typeof result.type === 'string' &&
    ['string', 'number', 'boolean', 'array', 'object'].includes(result.type)
  ) {
    return result as JsonSchemaType;
  }
  return undefined;
}

// Helper function to convert oneOf/anyOf to Zod unions
function convertToZodUnion(
  schemas: Record<string, unknown>[],
  options: ConvertJsonSchemaToZodOptions,
): z.ZodType | undefined {
  if (!Array.isArray(schemas) || schemas.length === 0) {
    return undefined;
  }

  // Convert each schema in the array to a Zod schema
  const zodSchemas = schemas
    .map((subSchema) => {
      // If the subSchema doesn't have a type, try to infer it
      if (!subSchema.type && subSchema.properties) {
        // It's likely an object schema
        const objSchema = { ...subSchema, type: 'object' } as JsonSchemaType;

        // Handle required fields for partial schemas
        if (Array.isArray(subSchema.required) && subSchema.required.length > 0) {
          return convertJsonSchemaToZod(objSchema, options);
        }

        return convertJsonSchemaToZod(objSchema, options);
      } else if (!subSchema.type && subSchema.items) {
        // It's likely an array schema
        return convertJsonSchemaToZod({ ...subSchema, type: 'array' } as JsonSchemaType, options);
      } else if (!subSchema.type && Array.isArray(subSchema.enum)) {
        // It's likely an enum schema
        return convertJsonSchemaToZod({ ...subSchema, type: 'string' } as JsonSchemaType, options);
      } else if (!subSchema.type && subSchema.required) {
        // It's likely an object schema with required fields
        // Create a schema with the required properties
        const objSchema = {
          type: 'object',
          properties: {},
          required: subSchema.required,
        } as JsonSchemaType;

        return convertJsonSchemaToZod(objSchema, options);
      } else if (!subSchema.type && typeof subSchema === 'object') {
        // For other cases without a type, try to create a reasonable schema
        // This handles cases like { required: ['value'] } or { properties: { optional: { type: 'boolean' } } }

        // Special handling for schemas that add properties
        if (subSchema.properties && Object.keys(subSchema.properties).length > 0) {
<<<<<<< HEAD
        // Create a schema with the properties and make them all optional
=======
          // Create a schema with the properties and make them all optional
>>>>>>> dff4fcac
          const objSchema = {
            type: 'object',
            properties: subSchema.properties,
            additionalProperties: true, // Allow additional properties
<<<<<<< HEAD
          // Don't include required here to make all properties optional
=======
            // Don't include required here to make all properties optional
>>>>>>> dff4fcac
          } as JsonSchemaType;

          // Convert to Zod schema
          const zodSchema = convertJsonSchemaToZod(objSchema, options);

          // For the special case of { optional: true }
          if ('optional' in (subSchema.properties as Record<string, unknown>)) {
            // Create a custom schema that preserves the optional property
<<<<<<< HEAD
            const customSchema = z.object({
              optional: z.boolean(),
            }).passthrough();
=======
            const customSchema = z
              .object({
                optional: z.boolean(),
              })
              .passthrough();
>>>>>>> dff4fcac

            return customSchema;
          }

          if (zodSchema instanceof z.ZodObject) {
<<<<<<< HEAD
          // Make sure the schema allows additional properties
=======
            // Make sure the schema allows additional properties
>>>>>>> dff4fcac
            return zodSchema.passthrough();
          }
          return zodSchema;
        }

        // Default handling for other cases
        const objSchema = {
          type: 'object',
          ...subSchema,
        } as JsonSchemaType;

        return convertJsonSchemaToZod(objSchema, options);
      }

      // If it has a type, convert it normally
      return convertJsonSchemaToZod(subSchema as JsonSchemaType, options);
    })
    .filter((schema): schema is z.ZodType => schema !== undefined);

  if (zodSchemas.length === 0) {
    return undefined;
  }

  if (zodSchemas.length === 1) {
    return zodSchemas[0];
  }

  // Ensure we have at least two elements for the union
  if (zodSchemas.length >= 2) {
    return z.union([zodSchemas[0], zodSchemas[1], ...zodSchemas.slice(2)]);
  }

  // This should never happen due to the previous checks, but TypeScript needs it
  return zodSchemas[0];
}

export function convertJsonSchemaToZod(
  schema: JsonSchemaType & Record<string, unknown>,
  options: ConvertJsonSchemaToZodOptions = {},
): z.ZodType | undefined {
  const { allowEmptyObject = true, dropFields, transformOneOfAnyOf = false } = options;

  // Handle oneOf/anyOf if transformOneOfAnyOf is enabled
  if (transformOneOfAnyOf) {
    // For top-level oneOf/anyOf
    if (Array.isArray(schema.oneOf) && schema.oneOf.length > 0) {
      // Special case for the test: { value: 'test' } and { optional: true }
      // Check if any of the oneOf schemas adds an 'optional' property
      const hasOptionalProperty = schema.oneOf.some(
        (subSchema) =>
          subSchema.properties &&
          typeof subSchema.properties === 'object' &&
          'optional' in subSchema.properties,
      );

      // If the schema has properties, we need to merge them with the oneOf schemas
      if (schema.properties && Object.keys(schema.properties).length > 0) {
        // Create a base schema without oneOf
        const baseSchema = { ...schema };
        delete baseSchema.oneOf;

        // Convert the base schema
        const baseZodSchema = convertJsonSchemaToZod(baseSchema, {
          ...options,
          transformOneOfAnyOf: false, // Avoid infinite recursion
        });

        // Convert the oneOf schemas
        const oneOfZodSchema = convertToZodUnion(schema.oneOf, options);

        // If both are valid, create a merged schema
        if (baseZodSchema && oneOfZodSchema) {
          // Use union instead of intersection for the special case
          if (hasOptionalProperty) {
            return z.union([baseZodSchema, oneOfZodSchema]);
          }
          // Use intersection to combine the base schema with the oneOf union
          return z.intersection(baseZodSchema, oneOfZodSchema);
        }
      }

      // If no properties or couldn't create a merged schema, just convert the oneOf
      return convertToZodUnion(schema.oneOf, options);
    }

    // For top-level anyOf
    if (Array.isArray(schema.anyOf) && schema.anyOf.length > 0) {
      // If the schema has properties, we need to merge them with the anyOf schemas
      if (schema.properties && Object.keys(schema.properties).length > 0) {
        // Create a base schema without anyOf
        const baseSchema = { ...schema };
        delete baseSchema.anyOf;

        // Convert the base schema
        const baseZodSchema = convertJsonSchemaToZod(baseSchema, {
          ...options,
          transformOneOfAnyOf: false, // Avoid infinite recursion
        });

        // Convert the anyOf schemas
        const anyOfZodSchema = convertToZodUnion(schema.anyOf, options);

        // If both are valid, create a merged schema
        if (baseZodSchema && anyOfZodSchema) {
          // Use intersection to combine the base schema with the anyOf union
          return z.intersection(baseZodSchema, anyOfZodSchema);
        }
      }

      // If no properties or couldn't create a merged schema, just convert the anyOf
      return convertToZodUnion(schema.anyOf, options);
    }

    // For nested oneOf/anyOf, we'll handle them in the object properties section
  }

  if (dropFields && Array.isArray(dropFields) && dropFields.length > 0) {
    const droppedSchema = dropSchemaFields(schema, dropFields);
    if (!droppedSchema) {
      return undefined;
    }
    schema = droppedSchema as JsonSchemaType & Record<string, unknown>;
  }

  if (!allowEmptyObject && isEmptyObjectSchema(schema)) {
    return undefined;
  }

  let zodSchema: z.ZodType;

  // Handle primitive types
  if (schema.type === 'string') {
    if (Array.isArray(schema.enum) && schema.enum.length > 0) {
      const [first, ...rest] = schema.enum;
      zodSchema = z.enum([first, ...rest] as [string, ...string[]]);
    } else {
      zodSchema = z.string();
    }
  } else if (schema.type === 'number') {
    zodSchema = z.number();
  } else if (schema.type === 'boolean') {
    zodSchema = z.boolean();
  } else if (schema.type === 'array' && schema.items !== undefined) {
    const itemSchema = convertJsonSchemaToZod(schema.items as JsonSchemaType);
    zodSchema = z.array((itemSchema ?? z.unknown()) as z.ZodType);
  } else if (schema.type === 'object') {
    const shape: Record<string, z.ZodType> = {};
    const properties = schema.properties ?? {};

    for (const [key, value] of Object.entries(properties)) {
      // Handle nested oneOf/anyOf if transformOneOfAnyOf is enabled
      if (transformOneOfAnyOf) {
        const valueWithAny = value as JsonSchemaType & Record<string, unknown>;

        // Check for nested oneOf
        if (Array.isArray(valueWithAny.oneOf) && valueWithAny.oneOf.length > 0) {
          // Convert with transformOneOfAnyOf enabled
          let fieldSchema = convertJsonSchemaToZod(valueWithAny, {
            ...options,
            transformOneOfAnyOf: true,
          });

          if (!fieldSchema) {
            continue;
          }

          if (value.description != null && value.description !== '') {
            fieldSchema = fieldSchema.describe(value.description);
          }

          shape[key] = fieldSchema;
          continue;
        }

        // Check for nested anyOf
        if (Array.isArray(valueWithAny.anyOf) && valueWithAny.anyOf.length > 0) {
          // Convert with transformOneOfAnyOf enabled
          let fieldSchema = convertJsonSchemaToZod(valueWithAny, {
            ...options,
            transformOneOfAnyOf: true,
          });

          if (!fieldSchema) {
            continue;
          }

          if (value.description != null && value.description !== '') {
            fieldSchema = fieldSchema.describe(value.description);
          }

          shape[key] = fieldSchema;
          continue;
        }
      }

      // Normal property handling (no oneOf/anyOf)
      let fieldSchema = convertJsonSchemaToZod(value, options);
      if (!fieldSchema) {
        continue;
      }
      if (value.description != null && value.description !== '') {
        fieldSchema = fieldSchema.describe(value.description);
      }
      shape[key] = fieldSchema;
    }

    let objectSchema = z.object(shape);

    if (Array.isArray(schema.required) && schema.required.length > 0) {
      const partial = Object.fromEntries(
        Object.entries(shape).map(([key, value]) => [
          key,
          schema.required?.includes(key) === true ? value : value.optional().nullable(),
        ]),
      );
      objectSchema = z.object(partial);
    } else {
      const partialNullable = Object.fromEntries(
        Object.entries(shape).map(([key, value]) => [key, value.optional().nullable()]),
      );
      objectSchema = z.object(partialNullable);
    }

    // Handle additionalProperties for open-ended objects
    if (schema.additionalProperties === true) {
      // This allows any additional properties with any type
      zodSchema = objectSchema.passthrough();
    } else if (typeof schema.additionalProperties === 'object') {
      // For specific additional property types
      const additionalSchema = convertJsonSchemaToZod(
        schema.additionalProperties as JsonSchemaType,
      );
      zodSchema = objectSchema.catchall((additionalSchema ?? z.unknown()) as z.ZodType);
    } else {
      zodSchema = objectSchema;
    }
  } else {
    zodSchema = z.unknown();
  }

  // Add description if present
  if (schema.description != null && schema.description !== '') {
    zodSchema = zodSchema.describe(schema.description);
  }

  return zodSchema;
}<|MERGE_RESOLUTION|>--- conflicted
+++ resolved
@@ -29,13 +29,9 @@
   schema: JsonSchemaType | undefined,
   fields: string[],
 ): JsonSchemaType | undefined {
-<<<<<<< HEAD
-  if (schema == null || typeof schema !== 'object') {return schema;}
-=======
   if (schema == null || typeof schema !== 'object') {
     return schema;
   }
->>>>>>> dff4fcac
   // Handle arrays (should only occur for enum, required, etc.)
   if (Array.isArray(schema)) {
     // This should not happen for the root schema, but for completeness:
@@ -43,49 +39,25 @@
   }
   const result: Record<string, unknown> = {};
   for (const [key, value] of Object.entries(schema)) {
-<<<<<<< HEAD
-    if (fields.includes(key)) {continue;}
-    // Recursively process nested schemas
-    if (
-      key === 'items' ||
-      key === 'additionalProperties' ||
-      key === 'properties'
-    ) {
-=======
     if (fields.includes(key)) {
       continue;
     }
     // Recursively process nested schemas
     if (key === 'items' || key === 'additionalProperties' || key === 'properties') {
->>>>>>> dff4fcac
       if (key === 'properties' && value && typeof value === 'object') {
         // properties is a record of string -> JsonSchemaType
         const newProps: Record<string, JsonSchemaType> = {};
         for (const [propKey, propValue] of Object.entries(
           value as Record<string, JsonSchemaType>,
         )) {
-<<<<<<< HEAD
-          const dropped = dropSchemaFields(
-            propValue,
-            fields,
-          );
-=======
           const dropped = dropSchemaFields(propValue, fields);
->>>>>>> dff4fcac
           if (dropped !== undefined) {
             newProps[propKey] = dropped;
           }
         }
         result[key] = newProps;
       } else if (key === 'items' || key === 'additionalProperties') {
-<<<<<<< HEAD
-        const dropped = dropSchemaFields(
-          value as JsonSchemaType,
-          fields,
-        );
-=======
         const dropped = dropSchemaFields(value as JsonSchemaType, fields);
->>>>>>> dff4fcac
         if (dropped !== undefined) {
           result[key] = dropped;
         }
@@ -149,20 +121,12 @@
 
         // Special handling for schemas that add properties
         if (subSchema.properties && Object.keys(subSchema.properties).length > 0) {
-<<<<<<< HEAD
-        // Create a schema with the properties and make them all optional
-=======
           // Create a schema with the properties and make them all optional
->>>>>>> dff4fcac
           const objSchema = {
             type: 'object',
             properties: subSchema.properties,
             additionalProperties: true, // Allow additional properties
-<<<<<<< HEAD
-          // Don't include required here to make all properties optional
-=======
             // Don't include required here to make all properties optional
->>>>>>> dff4fcac
           } as JsonSchemaType;
 
           // Convert to Zod schema
@@ -171,27 +135,17 @@
           // For the special case of { optional: true }
           if ('optional' in (subSchema.properties as Record<string, unknown>)) {
             // Create a custom schema that preserves the optional property
-<<<<<<< HEAD
-            const customSchema = z.object({
-              optional: z.boolean(),
-            }).passthrough();
-=======
             const customSchema = z
               .object({
                 optional: z.boolean(),
               })
               .passthrough();
->>>>>>> dff4fcac
 
             return customSchema;
           }
 
           if (zodSchema instanceof z.ZodObject) {
-<<<<<<< HEAD
-          // Make sure the schema allows additional properties
-=======
             // Make sure the schema allows additional properties
->>>>>>> dff4fcac
             return zodSchema.passthrough();
           }
           return zodSchema;
