--- conflicted
+++ resolved
@@ -682,14 +682,7 @@
           name: { type: 'string' },
           age: { type: 'number' },
         },
-<<<<<<< HEAD
-        anyOf: [
-          { required: ['name'] },
-          { required: ['age'] },
-        ],
-=======
         anyOf: [{ required: ['name'] }, { required: ['age'] }],
->>>>>>> dff4fcac
         oneOf: [
           { properties: { role: { type: 'string', enum: ['admin'] } } },
           { properties: { role: { type: 'string', enum: ['user'] } } },
@@ -712,11 +705,7 @@
     it('should drop fields from nested schemas', () => {
       // Create a schema with nested fields that should be dropped
       const schema: JsonSchemaType & {
-<<<<<<< HEAD
-        properties?: Record<string, JsonSchemaType & { anyOf?: any; oneOf?: any }>
-=======
         properties?: Record<string, JsonSchemaType & { anyOf?: any; oneOf?: any }>;
->>>>>>> dff4fcac
       } = {
         type: 'object',
         properties: {
@@ -726,14 +715,7 @@
               name: { type: 'string' },
               role: { type: 'string' },
             },
-<<<<<<< HEAD
-            anyOf: [
-              { required: ['name'] },
-              { required: ['role'] },
-            ],
-=======
             anyOf: [{ required: ['name'] }, { required: ['role'] }],
->>>>>>> dff4fcac
           },
           settings: {
             type: 'object',
@@ -754,38 +736,24 @@
       });
 
       // The schema should still validate normal properties
-<<<<<<< HEAD
-      expect(zodSchema?.parse({
-        user: { name: 'John', role: 'admin' },
-        settings: { theme: 'custom' }, // This would fail if oneOf was still present
-      })).toEqual({
-=======
       expect(
         zodSchema?.parse({
           user: { name: 'John', role: 'admin' },
           settings: { theme: 'custom' }, // This would fail if oneOf was still present
         }),
       ).toEqual({
->>>>>>> dff4fcac
         user: { name: 'John', role: 'admin' },
         settings: { theme: 'custom' },
       });
 
       // But the anyOf constraint should be gone from user
       // (If it was present, this would fail because neither name nor role is required)
-<<<<<<< HEAD
-      expect(zodSchema?.parse({
-        user: {},
-        settings: { theme: 'light' },
-      })).toEqual({
-=======
       expect(
         zodSchema?.parse({
           user: {},
           settings: { theme: 'light' },
         }),
       ).toEqual({
->>>>>>> dff4fcac
         user: {},
         settings: { theme: 'light' },
       });
@@ -833,14 +801,7 @@
                       anyOf: [{ minItems: 1 }],
                     },
                   },
-<<<<<<< HEAD
-                  oneOf: [
-                    { required: ['name', 'permissions'] },
-                    { required: ['name'] },
-                  ],
-=======
                   oneOf: [{ required: ['name', 'permissions'] }, { required: ['name'] }],
->>>>>>> dff4fcac
                 },
               },
             },
@@ -905,14 +866,7 @@
       const schema = {
         type: 'object', // Add a type to satisfy JsonSchemaType
         properties: {}, // Empty properties
-<<<<<<< HEAD
-        oneOf: [
-          { type: 'string' },
-          { type: 'number' },
-        ],
-=======
         oneOf: [{ type: 'string' }, { type: 'number' }],
->>>>>>> dff4fcac
       } as JsonSchemaType & { oneOf?: any };
 
       // Convert with transformOneOfAnyOf option
@@ -931,14 +885,7 @@
       const schema = {
         type: 'object', // Add a type to satisfy JsonSchemaType
         properties: {}, // Empty properties
-<<<<<<< HEAD
-        anyOf: [
-          { type: 'string' },
-          { type: 'number' },
-        ],
-=======
         anyOf: [{ type: 'string' }, { type: 'number' }],
->>>>>>> dff4fcac
       } as JsonSchemaType & { anyOf?: any };
 
       // Convert with transformOneOfAnyOf option
@@ -998,14 +945,7 @@
         properties: {
           value: { type: 'string' },
         },
-<<<<<<< HEAD
-        oneOf: [
-          { required: ['value'] },
-          { properties: { optional: { type: 'boolean' } } },
-        ],
-=======
         oneOf: [{ required: ['value'] }, { properties: { optional: { type: 'boolean' } } }],
->>>>>>> dff4fcac
       } as JsonSchemaType & { oneOf?: any };
 
       // Convert with transformOneOfAnyOf option
@@ -1059,18 +999,12 @@
           },
         },
       } as JsonSchemaType & {
-<<<<<<< HEAD
-        properties?: Record<string, JsonSchemaType & {
-          properties?: Record<string, JsonSchemaType & { oneOf?: any }>
-        }>
-=======
         properties?: Record<
           string,
           JsonSchemaType & {
             properties?: Record<string, JsonSchemaType & { oneOf?: any }>;
           }
         >;
->>>>>>> dff4fcac
       };
 
       // Convert with transformOneOfAnyOf option
@@ -1079,75 +1013,43 @@
       });
 
       // The schema should validate nested unions
-<<<<<<< HEAD
-      expect(zodSchema?.parse({
+      expect(
+        zodSchema?.parse({
+          user: {
+            contact: {
+              type: 'email',
+              email: 'test@example.com',
+            },
+          },
+        }),
+      ).toEqual({
         user: {
           contact: {
             type: 'email',
             email: 'test@example.com',
           },
         },
-      })).toEqual({
-=======
+      });
+
       expect(
         zodSchema?.parse({
           user: {
             contact: {
-              type: 'email',
-              email: 'test@example.com',
+              type: 'phone',
+              phone: '123-456-7890',
             },
           },
         }),
       ).toEqual({
->>>>>>> dff4fcac
-        user: {
-          contact: {
-            type: 'email',
-            email: 'test@example.com',
-          },
-        },
-      });
-
-<<<<<<< HEAD
-      expect(zodSchema?.parse({
         user: {
           contact: {
             type: 'phone',
             phone: '123-456-7890',
           },
         },
-      })).toEqual({
-=======
-      expect(
-        zodSchema?.parse({
-          user: {
-            contact: {
-              type: 'phone',
-              phone: '123-456-7890',
-            },
-          },
-        }),
-      ).toEqual({
->>>>>>> dff4fcac
-        user: {
-          contact: {
-            type: 'phone',
-            phone: '123-456-7890',
-          },
-        },
       });
 
       // Should reject invalid contact types
-<<<<<<< HEAD
-      expect(() => zodSchema?.parse({
-        user: {
-          contact: {
-            type: 'email',
-            phone: '123-456-7890', // Missing email, has phone instead
-          },
-        },
-      })).toThrow();
-=======
       expect(() =>
         zodSchema?.parse({
           user: {
@@ -1158,7 +1060,6 @@
           },
         }),
       ).toThrow();
->>>>>>> dff4fcac
     });
 
     it('should work with dropFields option', () => {
@@ -1166,14 +1067,7 @@
       const schema = {
         type: 'object', // Add a type to satisfy JsonSchemaType
         properties: {}, // Empty properties
-<<<<<<< HEAD
-        oneOf: [
-          { type: 'string' },
-          { type: 'number' },
-        ],
-=======
         oneOf: [{ type: 'string' }, { type: 'number' }],
->>>>>>> dff4fcac
         deprecated: true, // Field to drop
       } as JsonSchemaType & { oneOf?: any; deprecated?: boolean };
 
