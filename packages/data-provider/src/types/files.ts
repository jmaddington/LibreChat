--- conflicted
+++ resolved
@@ -11,10 +11,7 @@
   execute_code = 'execute_code',
   mistral_ocr = 'mistral_ocr',
   azure_mistral_ocr = 'azure_mistral_ocr',
-<<<<<<< HEAD
-=======
   vertexai_mistral_ocr = 'vertexai_mistral_ocr',
->>>>>>> 5d267aa8
   text = 'text',
 }
 
