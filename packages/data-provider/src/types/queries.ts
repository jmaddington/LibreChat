import type { InfiniteData } from '@tanstack/react-query';
import type * as a from '../types/agents';
import type * as s from '../schemas';
import type * as t from '../types';

export type Conversation = {
  id: string;
  createdAt: number;
  participants: string[];
  lastMessage: string;
  conversations: s.TConversation[];
};

export type ConversationListParams = {
  cursor?: string;
  isArchived?: boolean;
  sortBy?: 'title' | 'createdAt' | 'updatedAt';
  sortDirection?: 'asc' | 'desc';
  tags?: string[];
  search?: string;
};

export type MinimalConversation = Pick<
  s.TConversation,
  'conversationId' | 'endpoint' | 'title' | 'createdAt' | 'updatedAt' | 'user'
>;

export type ConversationListResponse = {
  conversations: MinimalConversation[];
<<<<<<< HEAD
  mwssages?: s.TMessage[];
  nextCursor: string | null;
};

export type SearchConversationListParams = {
  nextCursor?: string | null;
  pageSize?: number;
  search: string;
};

export type SearchConversation = Pick<s.TConversation, 'conversationId' | 'title' | 'user'>;

export type SearchConversationListResponse = {
  conversations: SearchConversation[];
  messages: s.TMessage[];
=======
>>>>>>> 46e5cdfd
  nextCursor: string | null;
};

export type ConversationData = InfiniteData<ConversationListResponse>;
export type ConversationUpdater = (
  data: ConversationData,
  conversation: s.TConversation,
) => ConversationData;

/* Messages */
export type MessagesListParams = {
  cursor?: string | null;
  sortBy?: 'endpoint' | 'createdAt' | 'updatedAt';
  sortDirection?: 'asc' | 'desc';
  pageSize?: number;
  conversationId?: string;
  messageId?: string;
  search?: string;
};

export type MessagesListResponse = {
  messages: s.TMessage[];
  nextCursor: string | null;
};

/* Shared Links */
export type SharedMessagesResponse = Omit<s.TSharedLink, 'messages'> & {
  messages: s.TMessage[];
};

export interface SharedLinksListParams {
  pageSize: number;
  isPublic: boolean;
  sortBy: 'title' | 'createdAt';
  sortDirection: 'asc' | 'desc';
  search?: string;
  cursor?: string;
}

export type SharedLinkItem = {
  shareId: string;
  title: string;
  isPublic: boolean;
  createdAt: Date;
  conversationId: string;
};

export interface SharedLinksResponse {
  links: SharedLinkItem[];
  nextCursor: string | null;
  hasNextPage: boolean;
}

export interface SharedLinkQueryData {
  pages: SharedLinksResponse[];
  pageParams: (string | null)[];
}

export type AllPromptGroupsFilterRequest = {
  category: string;
  pageNumber: string;
  pageSize: string | number;
  before?: string | null;
  after?: string | null;
  order?: 'asc' | 'desc';
  name?: string;
  author?: string;
};

export type AllPromptGroupsResponse = t.TPromptGroup[];

export type ConversationTagsResponse = s.TConversationTag[];

export type VerifyToolAuthParams = { toolId: string };
export type VerifyToolAuthResponse = { authenticated: boolean; message?: string | s.AuthType };

export type GetToolCallParams = { conversationId: string };
export type ToolCallResults = a.ToolCallResult[];<|MERGE_RESOLUTION|>--- conflicted
+++ resolved
@@ -27,24 +27,6 @@
 
 export type ConversationListResponse = {
   conversations: MinimalConversation[];
-<<<<<<< HEAD
-  mwssages?: s.TMessage[];
-  nextCursor: string | null;
-};
-
-export type SearchConversationListParams = {
-  nextCursor?: string | null;
-  pageSize?: number;
-  search: string;
-};
-
-export type SearchConversation = Pick<s.TConversation, 'conversationId' | 'title' | 'user'>;
-
-export type SearchConversationListResponse = {
-  conversations: SearchConversation[];
-  messages: s.TMessage[];
-=======
->>>>>>> 46e5cdfd
   nextCursor: string | null;
 };
 
