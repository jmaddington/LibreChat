import { z } from 'zod';
import { Tools } from './types/assistants';
import type { TMessageContentParts, FunctionTool, FunctionToolCall } from './types/assistants';
import { TFeedback, feedbackSchema } from './feedback';
import type { SearchResultData } from './types/web';
import type { TFile } from './types/files';

export const isUUID = z.string().uuid();

export enum AuthType {
  OVERRIDE_AUTH = 'override_auth',
  USER_PROVIDED = 'user_provided',
  SYSTEM_DEFINED = 'system_defined',
}

export const authTypeSchema = z.nativeEnum(AuthType);

export enum EModelEndpoint {
  azureOpenAI = 'azureOpenAI',
  openAI = 'openAI',
  google = 'google',
  anthropic = 'anthropic',
  assistants = 'assistants',
  azureAssistants = 'azureAssistants',
  agents = 'agents',
  custom = 'custom',
  bedrock = 'bedrock',
  /** @deprecated */
  chatGPTBrowser = 'chatGPTBrowser',
  /** @deprecated */
  gptPlugins = 'gptPlugins',
}

export const paramEndpoints = new Set<EModelEndpoint | string>([
  EModelEndpoint.agents,
  EModelEndpoint.openAI,
  EModelEndpoint.bedrock,
  EModelEndpoint.azureOpenAI,
  EModelEndpoint.anthropic,
  EModelEndpoint.custom,
  EModelEndpoint.google,
]);

export enum BedrockProviders {
  AI21 = 'ai21',
  Amazon = 'amazon',
  Anthropic = 'anthropic',
  Cohere = 'cohere',
  Meta = 'meta',
  MistralAI = 'mistral',
  StabilityAI = 'stability',
  DeepSeek = 'deepseek',
}

export const getModelKey = (endpoint: EModelEndpoint | string, model: string) => {
  if (endpoint === EModelEndpoint.bedrock) {
    const parts = model.split('.');
    const provider = [parts[0], parts[1]].find((part) =>
      Object.values(BedrockProviders).includes(part as BedrockProviders),
    );
    return (provider ?? parts[0]) as BedrockProviders;
  }
  return model;
};

export const getSettingsKeys = (endpoint: EModelEndpoint | string, model: string) => {
  const endpointKey = endpoint;
  const modelKey = getModelKey(endpointKey, model);
  const combinedKey = `${endpointKey}-${modelKey}`;
  return [combinedKey, endpointKey];
};

export type AssistantsEndpoint = EModelEndpoint.assistants | EModelEndpoint.azureAssistants;

export const isAssistantsEndpoint = (_endpoint?: AssistantsEndpoint | null | string): boolean => {
  const endpoint = _endpoint ?? '';
  if (!endpoint) {
    return false;
  }
  return endpoint.toLowerCase().endsWith(EModelEndpoint.assistants);
};

export type AgentProvider = Exclude<keyof typeof EModelEndpoint, EModelEndpoint.agents> | string;

export const isAgentsEndpoint = (_endpoint?: EModelEndpoint.agents | null | string): boolean => {
  const endpoint = _endpoint ?? '';
  if (!endpoint) {
    return false;
  }
  return endpoint === EModelEndpoint.agents;
};

export const isParamEndpoint = (
  endpoint: EModelEndpoint | string,
  endpointType?: EModelEndpoint | string,
): boolean => {
  if (paramEndpoints.has(endpoint)) {
    return true;
  }

  if (endpointType != null) {
    return paramEndpoints.has(endpointType);
  }

  return false;
};

export enum ImageDetail {
  low = 'low',
  auto = 'auto',
  high = 'high',
}

export enum ReasoningEffort {
  none = '',
  low = 'low',
  medium = 'medium',
  high = 'high',
}

export enum ReasoningSummary {
  none = '',
  auto = 'auto',
  concise = 'concise',
  detailed = 'detailed',
}

export const imageDetailNumeric = {
  [ImageDetail.low]: 0,
  [ImageDetail.auto]: 1,
  [ImageDetail.high]: 2,
};

export const imageDetailValue = {
  0: ImageDetail.low,
  1: ImageDetail.auto,
  2: ImageDetail.high,
};

export const eImageDetailSchema = z.nativeEnum(ImageDetail);
export const eReasoningEffortSchema = z.nativeEnum(ReasoningEffort);
export const eReasoningSummarySchema = z.nativeEnum(ReasoningSummary);

export const defaultAssistantFormValues = {
  assistant: '',
  id: '',
  name: '',
  description: '',
  instructions: '',
  conversation_starters: [],
  model: '',
  functions: [],
  code_interpreter: false,
  image_vision: false,
  retrieval: false,
  append_current_datetime: false,
};

export const defaultAgentFormValues = {
  agent: {},
  id: '',
  name: '',
  description: '',
  instructions: '',
  model: '',
  model_parameters: {},
  tools: [],
  provider: {},
  projectIds: [],
  artifacts: '',
  isCollaborative: false,
  recursion_limit: undefined,
  [Tools.execute_code]: false,
  [Tools.file_search]: false,
<<<<<<< HEAD
  [Tools.web_search]: false,
=======
  category: 'general',
  support_contact: {
    name: '',
    email: '',
  },
>>>>>>> c8bf11fd
};

export const ImageVisionTool: FunctionTool = {
  type: Tools.function,
  [Tools.function]: {
    name: 'image_vision',
    description: 'Get detailed text descriptions for all current image attachments.',
    parameters: {
      type: 'object',
      properties: {},
      required: [],
    },
  },
};

export const isImageVisionTool = (tool: FunctionTool | FunctionToolCall) =>
  tool.type === 'function' && tool.function?.name === ImageVisionTool.function?.name;

export const openAISettings = {
  model: {
    default: 'gpt-4o-mini' as const,
  },
  temperature: {
    min: 0 as const,
    max: 2 as const,
    step: 0.01 as const,
    default: 1 as const,
  },
  top_p: {
    min: 0 as const,
    max: 1 as const,
    step: 0.01 as const,
    default: 1 as const,
  },
  presence_penalty: {
    min: 0 as const,
    max: 2 as const,
    step: 0.01 as const,
    default: 0 as const,
  },
  frequency_penalty: {
    min: 0 as const,
    max: 2 as const,
    step: 0.01 as const,
    default: 0 as const,
  },
  resendFiles: {
    default: true as const,
  },
  maxContextTokens: {
    default: undefined,
  },
  max_tokens: {
    default: undefined,
  },
  imageDetail: {
    default: ImageDetail.auto as const,
    min: 0 as const,
    max: 2 as const,
    step: 1 as const,
  },
};

export const googleSettings = {
  model: {
    default: 'gemini-1.5-flash-latest' as const,
  },
  maxOutputTokens: {
    min: 1 as const,
    max: 64000 as const,
    step: 1 as const,
    default: 8192 as const,
  },
  temperature: {
    min: 0 as const,
    max: 2 as const,
    step: 0.01 as const,
    default: 1 as const,
  },
  topP: {
    min: 0 as const,
    max: 1 as const,
    step: 0.01 as const,
    default: 0.95 as const,
  },
  topK: {
    min: 1 as const,
    max: 40 as const,
    step: 1 as const,
    default: 40 as const,
  },
  thinking: {
    default: true as const,
  },
  thinkingBudget: {
    min: -1 as const,
    max: 32768 as const,
    step: 1 as const,
    /** `-1` = Dynamic Thinking, meaning the model will adjust
     * the budget based on the complexity of the request.
     */
    default: -1 as const,
  },
};

const ANTHROPIC_MAX_OUTPUT = 128000 as const;
const DEFAULT_MAX_OUTPUT = 8192 as const;
const LEGACY_ANTHROPIC_MAX_OUTPUT = 4096 as const;
export const anthropicSettings = {
  model: {
    default: 'claude-3-5-sonnet-latest' as const,
  },
  temperature: {
    min: 0 as const,
    max: 1 as const,
    step: 0.01 as const,
    default: 1 as const,
  },
  promptCache: {
    default: true as const,
  },
  thinking: {
    default: true as const,
  },
  thinkingBudget: {
    min: 1024 as const,
    step: 100 as const,
    max: 200000 as const,
    default: 2000 as const,
  },
  maxOutputTokens: {
    min: 1 as const,
    max: ANTHROPIC_MAX_OUTPUT,
    step: 1 as const,
    default: DEFAULT_MAX_OUTPUT,
    reset: (modelName: string) => {
      if (/claude-3[-.]5-sonnet/.test(modelName) || /claude-3[-.]7/.test(modelName)) {
        return DEFAULT_MAX_OUTPUT;
      }

      return 4096;
    },
    set: (value: number, modelName: string) => {
      if (
        !(/claude-3[-.]5-sonnet/.test(modelName) || /claude-3[-.]7/.test(modelName)) &&
        value > LEGACY_ANTHROPIC_MAX_OUTPUT
      ) {
        return LEGACY_ANTHROPIC_MAX_OUTPUT;
      }

      return value;
    },
  },
  topP: {
    min: 0 as const,
    max: 1 as const,
    step: 0.01 as const,
    default: 0.7 as const,
  },
  topK: {
    min: 1 as const,
    max: 40 as const,
    step: 1 as const,
    default: 5 as const,
  },
  resendFiles: {
    default: true as const,
  },
  maxContextTokens: {
    default: undefined,
  },
  legacy: {
    maxOutputTokens: {
      min: 1 as const,
      max: LEGACY_ANTHROPIC_MAX_OUTPUT,
      step: 1 as const,
      default: LEGACY_ANTHROPIC_MAX_OUTPUT,
    },
  },
  web_search: {
    default: false as const,
  },
};

export const agentsSettings = {
  model: {
    default: 'gpt-3.5-turbo-test' as const,
  },
  temperature: {
    min: 0 as const,
    max: 1 as const,
    step: 0.01 as const,
    default: 1 as const,
  },
  top_p: {
    min: 0 as const,
    max: 1 as const,
    step: 0.01 as const,
    default: 1 as const,
  },
  presence_penalty: {
    min: 0 as const,
    max: 2 as const,
    step: 0.01 as const,
    default: 0 as const,
  },
  frequency_penalty: {
    min: 0 as const,
    max: 2 as const,
    step: 0.01 as const,
    default: 0 as const,
  },
  resendFiles: {
    default: true as const,
  },
  maxContextTokens: {
    default: undefined,
  },
  max_tokens: {
    default: undefined,
  },
  imageDetail: {
    default: ImageDetail.auto as const,
  },
};

export const endpointSettings = {
  [EModelEndpoint.openAI]: openAISettings,
  [EModelEndpoint.google]: googleSettings,
  [EModelEndpoint.anthropic]: anthropicSettings,
  [EModelEndpoint.agents]: agentsSettings,
  [EModelEndpoint.bedrock]: agentsSettings,
};

const google = endpointSettings[EModelEndpoint.google];

export const eModelEndpointSchema = z.nativeEnum(EModelEndpoint);

export const extendedModelEndpointSchema = z.union([eModelEndpointSchema, z.string()]);

export const tPluginAuthConfigSchema = z.object({
  authField: z.string(),
  label: z.string(),
  description: z.string(),
});

export type TPluginAuthConfig = z.infer<typeof tPluginAuthConfigSchema>;

export const tPluginSchema = z.object({
  name: z.string(),
  pluginKey: z.string(),
  description: z.string().optional(),
  icon: z.string().optional(),
  authConfig: z.array(tPluginAuthConfigSchema).optional(),
  authenticated: z.boolean().optional(),
  chatMenu: z.boolean().optional(),
  isButton: z.boolean().optional(),
  toolkit: z.boolean().optional(),
});

export type TPlugin = z.infer<typeof tPluginSchema>;

export type TInput = {
  inputStr: string;
};

export type TResPlugin = {
  plugin: string;
  input: string;
  thought: string;
  loading?: boolean;
  outputs?: string;
  latest?: string;
  inputs?: TInput[];
};

export const tExampleSchema = z.object({
  input: z.object({
    content: z.string(),
  }),
  output: z.object({
    content: z.string(),
  }),
});

export type TExample = z.infer<typeof tExampleSchema>;

export enum EAgent {
  functions = 'functions',
  classic = 'classic',
}

export const agentOptionSettings = {
  model: {
    default: 'gpt-4o-mini',
  },
  temperature: {
    min: 0,
    max: 1,
    step: 0.01,
    default: 0,
  },
  agent: {
    default: EAgent.functions,
    options: [EAgent.functions, EAgent.classic],
  },
  skipCompletion: {
    default: true,
  },
};

export const eAgentOptionsSchema = z.nativeEnum(EAgent);

export const tAgentOptionsSchema = z.object({
  agent: z.string().default(EAgent.functions),
  skipCompletion: z.boolean().default(agentOptionSettings.skipCompletion.default),
  model: z.string(),
  temperature: z.number().default(agentOptionSettings.temperature.default),
});

export const tMessageSchema = z.object({
  messageId: z.string(),
  endpoint: z.string().optional(),
  clientId: z.string().nullable().optional(),
  conversationId: z.string().nullable(),
  parentMessageId: z.string().nullable(),
  responseMessageId: z.string().nullable().optional(),
  overrideParentMessageId: z.string().nullable().optional(),
  bg: z.string().nullable().optional(),
  model: z.string().nullable().optional(),
  title: z.string().nullable().or(z.literal('New Chat')).default('New Chat'),
  sender: z.string().optional(),
  text: z.string(),
  /** @deprecated */
  generation: z.string().nullable().optional(),
  isCreatedByUser: z.boolean(),
  error: z.boolean().optional(),
  clientTimestamp: z.string().optional(),
  createdAt: z
    .string()
    .optional()
    .default(() => new Date().toISOString()),
  updatedAt: z
    .string()
    .optional()
    .default(() => new Date().toISOString()),
  current: z.boolean().optional(),
  unfinished: z.boolean().optional(),
  searchResult: z.boolean().optional(),
  finish_reason: z.string().optional(),
  /* assistant */
  thread_id: z.string().optional(),
  /* frontend components */
  iconURL: z.string().nullable().optional(),
  feedback: feedbackSchema.optional(),
});

export type MemoryArtifact = {
  key: string;
  value?: string;
  tokenCount?: number;
  type: 'update' | 'delete';
};

export type TAttachmentMetadata = {
  type?: Tools;
  messageId: string;
  toolCallId: string;
  [Tools.web_search]?: SearchResultData;
  [Tools.memory]?: MemoryArtifact;
};

export type TAttachment =
  | (TFile & TAttachmentMetadata)
  | (Pick<TFile, 'filename' | 'filepath' | 'conversationId'> & {
      expiresAt: number;
    } & TAttachmentMetadata);

export type TMessage = z.input<typeof tMessageSchema> & {
  children?: TMessage[];
  plugin?: TResPlugin | null;
  plugins?: TResPlugin[];
  content?: TMessageContentParts[];
  files?: Partial<TFile>[];
  depth?: number;
  siblingIndex?: number;
  attachments?: TAttachment[];
  clientTimestamp?: string;
  feedback?: TFeedback;
};

export const coerceNumber = z.union([z.number(), z.string()]).transform((val) => {
  if (typeof val === 'string') {
    return val.trim() === '' ? undefined : parseFloat(val);
  }
  return val;
});

type DocumentTypeValue =
  | null
  | boolean
  | number
  | string
  | DocumentTypeValue[]
  | { [key: string]: DocumentTypeValue };

const DocumentType: z.ZodType<DocumentTypeValue> = z.lazy(() =>
  z.union([
    z.null(),
    z.boolean(),
    z.number(),
    z.string(),
    z.array(z.lazy(() => DocumentType)),
    z.record(z.lazy(() => DocumentType)),
  ]),
);

export const tConversationSchema = z.object({
  conversationId: z.string().nullable(),
  endpoint: eModelEndpointSchema.nullable(),
  endpointType: eModelEndpointSchema.nullable().optional(),
  isArchived: z.boolean().optional(),
  isPinned: z.boolean().optional(),
  title: z.string().nullable().or(z.literal('New Chat')).default('New Chat'),
  user: z.string().optional(),
  messages: z.array(z.string()).optional(),
  tools: z.union([z.array(tPluginSchema), z.array(z.string())]).optional(),
  modelLabel: z.string().nullable().optional(),
  userLabel: z.string().optional(),
  model: z.string().nullable().optional(),
  promptPrefix: z.string().nullable().optional(),
  temperature: z.number().optional(),
  topP: z.number().optional(),
  topK: z.number().optional(),
  top_p: z.number().optional(),
  frequency_penalty: z.number().optional(),
  presence_penalty: z.number().optional(),
  parentMessageId: z.string().optional(),
  maxOutputTokens: coerceNumber.optional(),
  maxContextTokens: coerceNumber.optional(),
  max_tokens: coerceNumber.optional(),
  /* Anthropic */
  promptCache: z.boolean().optional(),
  system: z.string().optional(),
  thinking: z.boolean().optional(),
  thinkingBudget: coerceNumber.optional(),
  /* artifacts */
  artifacts: z.string().optional(),
  /* google */
  context: z.string().nullable().optional(),
  examples: z.array(tExampleSchema).optional(),
  /* DB */
  tags: z.array(z.string()).optional(),
  createdAt: z.string(),
  updatedAt: z.string(),
  /* Files */
  resendFiles: z.boolean().optional(),
  file_ids: z.array(z.string()).optional(),
  /* vision */
  imageDetail: eImageDetailSchema.optional(),
  /* OpenAI: Reasoning models only */
  reasoning_effort: eReasoningEffortSchema.optional().nullable(),
  reasoning_summary: eReasoningSummarySchema.optional().nullable(),
  /* OpenAI: use Responses API */
  useResponsesApi: z.boolean().optional(),
  /* OpenAI Responses API / Anthropic API / Google API */
  web_search: z.boolean().optional(),
  /* assistant */
  assistant_id: z.string().optional(),
  /* agents */
  agent_id: z.string().optional(),
  /* AWS Bedrock */
  region: z.string().optional(),
  maxTokens: coerceNumber.optional(),
  additionalModelRequestFields: DocumentType.optional(),
  /* assistants */
  instructions: z.string().optional(),
  additional_instructions: z.string().optional(),
  append_current_datetime: z.boolean().optional(),
  /** Used to overwrite active conversation settings when saving a Preset */
  presetOverride: z.record(z.unknown()).optional(),
  stop: z.array(z.string()).optional(),
  /* frontend components */
  greeting: z.string().optional(),
  spec: z.string().nullable().optional(),
  iconURL: z.string().nullable().optional(),
  /* temporary chat */
  expiredAt: z.string().nullable().optional(),
  /** @deprecated */
  resendImages: z.boolean().optional(),
  /** @deprecated */
  agentOptions: tAgentOptionsSchema.nullable().optional(),
  /** @deprecated Prefer `modelLabel` over `chatGptLabel` */
  chatGptLabel: z.string().nullable().optional(),
});

export const tPresetSchema = tConversationSchema
  .omit({
    conversationId: true,
    createdAt: true,
    updatedAt: true,
    title: true,
  })
  .merge(
    z.object({
      conversationId: z.string().nullable().optional(),
      presetId: z.string().nullable().optional(),
      title: z.string().nullable().optional(),
      defaultPreset: z.boolean().optional(),
      order: z.number().optional(),
      endpoint: extendedModelEndpointSchema.nullable(),
    }),
  );

export const tConvoUpdateSchema = tConversationSchema.merge(
  z.object({
    endpoint: extendedModelEndpointSchema.nullable(),
    createdAt: z.string().optional(),
    updatedAt: z.string().optional(),
  }),
);

export const tQueryParamsSchema = tConversationSchema
  .pick({
    // librechat settings
    /** The model spec to be used */
    spec: true,
    /** The AI context window, overrides the system-defined window as determined by `model` value */
    maxContextTokens: true,
    /**
     * Whether or not to re-submit files from previous messages on subsequent messages
     * */
    resendFiles: true,
    /**
     * @endpoints openAI, custom, azureOpenAI
     *
     * System parameter that only affects the above endpoints.
     * Image detail for re-sizing according to OpenAI spec, defaults to `auto`
     * */
    imageDetail: true,
    /**
     * AKA Custom Instructions, dynamically added to chat history as a system message;
     * for `bedrock` endpoint, this is used as the `system` model param if the provider uses it;
     * for `assistants` endpoint, this is used as the `additional_instructions` model param:
     * https://platform.openai.com/docs/api-reference/runs/createRun#runs-createrun-additional_instructions
     * ; otherwise, a message with `system` role is added to the chat history
     */
    promptPrefix: true,
    // Model parameters
    /** @endpoints openAI, custom, azureOpenAI, google, anthropic, assistants, azureAssistants, bedrock */
    model: true,
    /** @endpoints openAI, custom, azureOpenAI, google, anthropic, bedrock */
    temperature: true,
    /** @endpoints openAI, custom, azureOpenAI */
    presence_penalty: true,
    /** @endpoints openAI, custom, azureOpenAI */
    frequency_penalty: true,
    /** @endpoints openAI, custom, azureOpenAI */
    stop: true,
    /** @endpoints openAI, custom, azureOpenAI */
    top_p: true,
    /** @endpoints openAI, custom, azureOpenAI */
    max_tokens: true,
    /** @endpoints openAI, custom, azureOpenAI */
    reasoning_effort: true,
    /** @endpoints openAI, custom, azureOpenAI */
    reasoning_summary: true,
    /** @endpoints openAI, custom, azureOpenAI */
    useResponsesApi: true,
    /** @endpoints openAI, anthropic, google */
    web_search: true,
    /** @endpoints google, anthropic, bedrock */
    topP: true,
    /** @endpoints google, anthropic */
    topK: true,
    /** @endpoints google, anthropic */
    maxOutputTokens: true,
    /** @endpoints anthropic */
    promptCache: true,
    thinking: true,
    thinkingBudget: true,
    /** @endpoints bedrock */
    region: true,
    /** @endpoints bedrock */
    maxTokens: true,
    /** @endpoints agents */
    agent_id: true,
    /** @endpoints assistants, azureAssistants */
    assistant_id: true,
    /** @endpoints assistants, azureAssistants */
    append_current_datetime: true,
    /**
     * @endpoints assistants, azureAssistants
     *
     * Overrides existing assistant instructions, only used for the current run:
     * https://platform.openai.com/docs/api-reference/runs/createRun#runs-createrun-instructions
     * */
    instructions: true,
  })
  .merge(
    z.object({
      /** @endpoints openAI, custom, azureOpenAI, google, anthropic, assistants, azureAssistants, bedrock, agents */
      endpoint: extendedModelEndpointSchema.nullable(),
    }),
  );

export type TPreset = z.infer<typeof tPresetSchema>;

export type TSetOption = (
  param: number | string,
) => (newValue: number | string | boolean | string[] | Partial<TPreset>) => void;

export type TConversation = z.infer<typeof tConversationSchema> & {
  presetOverride?: Partial<TPreset>;
  disableParams?: boolean;
};

export const tSharedLinkSchema = z.object({
  conversationId: z.string(),
  shareId: z.string(),
  messages: z.array(z.string()),
  isPublic: z.boolean(),
  title: z.string(),
  createdAt: z.string(),
  updatedAt: z.string(),
});

export type TSharedLink = z.infer<typeof tSharedLinkSchema>;

export const tConversationTagSchema = z.object({
  _id: z.string(),
  user: z.string(),
  tag: z.string(),
  description: z.string().optional(),
  createdAt: z.string(),
  updatedAt: z.string(),
  count: z.number(),
  position: z.number(),
});
export type TConversationTag = z.infer<typeof tConversationTagSchema>;

export const googleBaseSchema = tConversationSchema.pick({
  model: true,
  modelLabel: true,
  promptPrefix: true,
  examples: true,
  temperature: true,
  maxOutputTokens: true,
  artifacts: true,
  topP: true,
  topK: true,
  thinking: true,
  thinkingBudget: true,
  web_search: true,
  iconURL: true,
  greeting: true,
  spec: true,
  maxContextTokens: true,
});

export const googleSchema = googleBaseSchema
  .transform((obj: Partial<TConversation>) => removeNullishValues(obj))
  .catch(() => ({}));

/**
   * TODO: Map the following fields:
  - presence_penalty -> presencePenalty
  - frequency_penalty -> frequencyPenalty
  - stop -> stopSequences
   */
export const googleGenConfigSchema = z
  .object({
    maxOutputTokens: coerceNumber.optional(),
    temperature: coerceNumber.optional(),
    topP: coerceNumber.optional(),
    topK: coerceNumber.optional(),
    presencePenalty: coerceNumber.optional(),
    frequencyPenalty: coerceNumber.optional(),
    stopSequences: z.array(z.string()).optional(),
    thinkingConfig: z
      .object({
        includeThoughts: z.boolean().optional(),
        thinkingBudget: coerceNumber.optional(),
      })
      .optional(),
    web_search: z.boolean().optional(),
  })
  .strip()
  .optional();

const gptPluginsBaseSchema = tConversationSchema.pick({
  model: true,
  modelLabel: true,
  chatGptLabel: true,
  promptPrefix: true,
  temperature: true,
  artifacts: true,
  top_p: true,
  presence_penalty: true,
  frequency_penalty: true,
  tools: true,
  agentOptions: true,
  iconURL: true,
  greeting: true,
  spec: true,
  maxContextTokens: true,
});

export const gptPluginsSchema = gptPluginsBaseSchema
  .transform((obj) => {
    const result = {
      ...obj,
      model: obj.model ?? 'gpt-3.5-turbo',
      chatGptLabel: obj.chatGptLabel ?? obj.modelLabel ?? null,
      promptPrefix: obj.promptPrefix ?? null,
      temperature: obj.temperature ?? 0.8,
      top_p: obj.top_p ?? 1,
      presence_penalty: obj.presence_penalty ?? 0,
      frequency_penalty: obj.frequency_penalty ?? 0,
      tools: obj.tools ?? [],
      agentOptions: obj.agentOptions ?? {
        agent: EAgent.functions,
        skipCompletion: true,
        model: 'gpt-3.5-turbo',
        temperature: 0,
      },
      iconURL: obj.iconURL ?? undefined,
      greeting: obj.greeting ?? undefined,
      spec: obj.spec ?? undefined,
      maxContextTokens: obj.maxContextTokens ?? undefined,
    };

    if (obj.modelLabel != null && obj.modelLabel !== '') {
      result.modelLabel = null;
    }

    return result;
  })
  .catch(() => ({
    model: 'gpt-3.5-turbo',
    chatGptLabel: null,
    promptPrefix: null,
    temperature: 0.8,
    top_p: 1,
    presence_penalty: 0,
    frequency_penalty: 0,
    tools: [],
    agentOptions: {
      agent: EAgent.functions,
      skipCompletion: true,
      model: 'gpt-3.5-turbo',
      temperature: 0,
    },
    iconURL: undefined,
    greeting: undefined,
    spec: undefined,
    maxContextTokens: undefined,
  }));

export function removeNullishValues<T extends Record<string, unknown>>(
  obj: T,
  removeEmptyStrings?: boolean,
): Partial<T> {
  const newObj: Partial<T> = { ...obj };

  (Object.keys(newObj) as Array<keyof T>).forEach((key) => {
    const value = newObj[key];
    if (value === undefined || value === null) {
      delete newObj[key];
    }
    if (removeEmptyStrings && typeof value === 'string' && value === '') {
      delete newObj[key];
    }
  });

  return newObj;
}

const assistantBaseSchema = tConversationSchema.pick({
  model: true,
  assistant_id: true,
  instructions: true,
  artifacts: true,
  promptPrefix: true,
  iconURL: true,
  greeting: true,
  spec: true,
  append_current_datetime: true,
});

export const assistantSchema = assistantBaseSchema
  .transform((obj) => ({
    ...obj,
    model: obj.model ?? openAISettings.model.default,
    assistant_id: obj.assistant_id ?? undefined,
    instructions: obj.instructions ?? undefined,
    promptPrefix: obj.promptPrefix ?? null,
    iconURL: obj.iconURL ?? undefined,
    greeting: obj.greeting ?? undefined,
    spec: obj.spec ?? undefined,
    append_current_datetime: obj.append_current_datetime ?? false,
  }))
  .catch(() => ({
    model: openAISettings.model.default,
    assistant_id: undefined,
    instructions: undefined,
    promptPrefix: null,
    iconURL: undefined,
    greeting: undefined,
    spec: undefined,
    append_current_datetime: false,
  }));

const compactAssistantBaseSchema = tConversationSchema.pick({
  model: true,
  assistant_id: true,
  instructions: true,
  promptPrefix: true,
  artifacts: true,
  iconURL: true,
  greeting: true,
  spec: true,
});

export const compactAssistantSchema = compactAssistantBaseSchema
  .transform((obj) => removeNullishValues(obj))
  .catch(() => ({}));

export const agentsBaseSchema = tConversationSchema.pick({
  model: true,
  modelLabel: true,
  temperature: true,
  top_p: true,
  presence_penalty: true,
  frequency_penalty: true,
  resendFiles: true,
  imageDetail: true,
  agent_id: true,
  instructions: true,
  promptPrefix: true,
  iconURL: true,
  greeting: true,
  maxContextTokens: true,
});

export const agentsSchema = agentsBaseSchema
  .transform((obj) => ({
    ...obj,
    model: obj.model ?? agentsSettings.model.default,
    modelLabel: obj.modelLabel ?? null,
    temperature: obj.temperature ?? 1,
    top_p: obj.top_p ?? 1,
    presence_penalty: obj.presence_penalty ?? 0,
    frequency_penalty: obj.frequency_penalty ?? 0,
    resendFiles:
      typeof obj.resendFiles === 'boolean' ? obj.resendFiles : agentsSettings.resendFiles.default,
    imageDetail: obj.imageDetail ?? ImageDetail.auto,
    agent_id: obj.agent_id ?? undefined,
    instructions: obj.instructions ?? undefined,
    promptPrefix: obj.promptPrefix ?? null,
    iconURL: obj.iconURL ?? undefined,
    greeting: obj.greeting ?? undefined,
    maxContextTokens: obj.maxContextTokens ?? undefined,
  }))
  .catch(() => ({
    model: agentsSettings.model.default,
    modelLabel: null,
    temperature: 1,
    top_p: 1,
    presence_penalty: 0,
    frequency_penalty: 0,
    resendFiles: agentsSettings.resendFiles.default,
    imageDetail: ImageDetail.auto,
    agent_id: undefined,
    instructions: undefined,
    promptPrefix: null,
    iconURL: undefined,
    greeting: undefined,
    maxContextTokens: undefined,
  }));

export const openAIBaseSchema = tConversationSchema.pick({
  model: true,
  modelLabel: true,
  chatGptLabel: true,
  promptPrefix: true,
  temperature: true,
  top_p: true,
  presence_penalty: true,
  frequency_penalty: true,
  resendFiles: true,
  artifacts: true,
  imageDetail: true,
  stop: true,
  iconURL: true,
  greeting: true,
  spec: true,
  maxContextTokens: true,
  max_tokens: true,
  reasoning_effort: true,
  reasoning_summary: true,
  useResponsesApi: true,
  web_search: true,
});

export const openAISchema = openAIBaseSchema
  .transform((obj: Partial<TConversation>) => removeNullishValues(obj, true))
  .catch(() => ({}));

export const compactGoogleSchema = googleBaseSchema
  .transform((obj) => {
    const newObj: Partial<TConversation> = { ...obj };
    if (newObj.temperature === google.temperature.default) {
      delete newObj.temperature;
    }
    if (newObj.maxOutputTokens === google.maxOutputTokens.default) {
      delete newObj.maxOutputTokens;
    }
    if (newObj.topP === google.topP.default) {
      delete newObj.topP;
    }
    if (newObj.topK === google.topK.default) {
      delete newObj.topK;
    }

    return removeNullishValues(newObj);
  })
  .catch(() => ({}));

export const anthropicBaseSchema = tConversationSchema.pick({
  model: true,
  modelLabel: true,
  promptPrefix: true,
  temperature: true,
  maxOutputTokens: true,
  topP: true,
  topK: true,
  resendFiles: true,
  promptCache: true,
  thinking: true,
  thinkingBudget: true,
  artifacts: true,
  iconURL: true,
  greeting: true,
  spec: true,
  maxContextTokens: true,
  web_search: true,
});

export const anthropicSchema = anthropicBaseSchema
  .transform((obj) => removeNullishValues(obj))
  .catch(() => ({}));

export const compactPluginsSchema = gptPluginsBaseSchema
  .transform((obj) => {
    const newObj: Partial<TConversation> = { ...obj };
    if (newObj.modelLabel === null) {
      delete newObj.modelLabel;
    }
    if (newObj.chatGptLabel === null) {
      delete newObj.chatGptLabel;
    }
    if (newObj.promptPrefix === null) {
      delete newObj.promptPrefix;
    }
    if (newObj.temperature === 0.8) {
      delete newObj.temperature;
    }
    if (newObj.top_p === 1) {
      delete newObj.top_p;
    }
    if (newObj.presence_penalty === 0) {
      delete newObj.presence_penalty;
    }
    if (newObj.frequency_penalty === 0) {
      delete newObj.frequency_penalty;
    }
    if (newObj.tools?.length === 0) {
      delete newObj.tools;
    }

    if (
      newObj.agentOptions &&
      newObj.agentOptions.agent === EAgent.functions &&
      newObj.agentOptions.skipCompletion === true &&
      newObj.agentOptions.model === 'gpt-3.5-turbo' &&
      newObj.agentOptions.temperature === 0
    ) {
      delete newObj.agentOptions;
    }

    return removeNullishValues(newObj);
  })
  .catch(() => ({}));

export const tBannerSchema = z.object({
  bannerId: z.string(),
  message: z.string(),
  displayFrom: z.string(),
  displayTo: z.string(),
  createdAt: z.string(),
  updatedAt: z.string(),
  isPublic: z.boolean(),
});
export type TBanner = z.infer<typeof tBannerSchema>;

export const compactAgentsBaseSchema = tConversationSchema.pick({
  spec: true,
  // model: true,
  iconURL: true,
  greeting: true,
  agent_id: true,
  instructions: true,
  additional_instructions: true,
});

export const compactAgentsSchema = compactAgentsBaseSchema
  .transform((obj) => removeNullishValues(obj))
  .catch(() => ({}));<|MERGE_RESOLUTION|>--- conflicted
+++ resolved
@@ -172,15 +172,12 @@
   recursion_limit: undefined,
   [Tools.execute_code]: false,
   [Tools.file_search]: false,
-<<<<<<< HEAD
   [Tools.web_search]: false,
-=======
   category: 'general',
   support_contact: {
     name: '',
     email: '',
   },
->>>>>>> c8bf11fd
 };
 
 export const ImageVisionTool: FunctionTool = {
