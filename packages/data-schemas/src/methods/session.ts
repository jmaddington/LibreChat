import type * as t from '~/types/session';
import { signPayload, hashToken } from '~/crypto';
import logger from '~/config/winston';

export class SessionError extends Error {
  public code: string;

  constructor(message: string, code: string = 'SESSION_ERROR') {
    super(message);
    this.name = 'SessionError';
    this.code = code;
  }
}

const { REFRESH_TOKEN_EXPIRY } = process.env ?? {};
<<<<<<< HEAD
const expires = REFRESH_TOKEN_EXPIRY
  ? eval(REFRESH_TOKEN_EXPIRY)
  : 1000 * 60 * 60 * 24 * 7; // 7 days default
=======
const expires = REFRESH_TOKEN_EXPIRY ? eval(REFRESH_TOKEN_EXPIRY) : 1000 * 60 * 60 * 24 * 7; // 7 days default
>>>>>>> 5d267aa8

// Factory function that takes mongoose instance and returns the methods
export function createSessionMethods(mongoose: typeof import('mongoose')) {
  /**
   * Creates a new session for a user
   */
  async function createSession(
    userId: string,
    options: t.CreateSessionOptions = {},
  ): Promise<t.SessionResult> {
    if (!userId) {
      throw new SessionError('User ID is required', 'INVALID_USER_ID');
    }

    try {
      const Session = mongoose.models.Session;
      const currentSession = new Session({
        user: userId,
        expiration: options.expiration || new Date(Date.now() + expires),
      });
      const refreshToken = await generateRefreshToken(currentSession);

      return { session: currentSession, refreshToken };
    } catch (error) {
      logger.error('[createSession] Error creating session:', error);
      throw new SessionError('Failed to create session', 'CREATE_SESSION_FAILED');
    }
  }

  /**
   * Finds a session by various parameters
   */
  async function findSession(
    params: t.SessionSearchParams,
    options: t.SessionQueryOptions = { lean: true },
  ): Promise<t.ISession | null> {
    try {
      const Session = mongoose.models.Session;
      const query: Record<string, unknown> = {};

      if (!params.refreshToken && !params.userId && !params.sessionId) {
        throw new SessionError(
          'At least one search parameter is required',
          'INVALID_SEARCH_PARAMS',
        );
      }

      if (params.refreshToken) {
        const tokenHash = await hashToken(params.refreshToken);
        query.refreshTokenHash = tokenHash;
      }

      if (params.userId) {
        query.user = params.userId;
      }

      if (params.sessionId) {
        const sessionId =
          typeof params.sessionId === 'object' &&
          params.sessionId !== null &&
          'sessionId' in params.sessionId
            ? (params.sessionId as { sessionId: string }).sessionId
            : (params.sessionId as string);
        if (!mongoose.Types.ObjectId.isValid(sessionId)) {
          throw new SessionError('Invalid session ID format', 'INVALID_SESSION_ID');
        }
        query._id = sessionId;
      }

      // Add expiration check to only return valid sessions
      query.expiration = { $gt: new Date() };

      const sessionQuery = Session.findOne(query);

      if (options.lean) {
        return (await sessionQuery.lean()) as t.ISession | null;
      }

      return await sessionQuery.exec();
    } catch (error) {
      logger.error('[findSession] Error finding session:', error);
      throw new SessionError('Failed to find session', 'FIND_SESSION_FAILED');
    }
  }

  /**
   * Updates session expiration
   */
  async function updateExpiration(
    session: t.ISession | string,
    newExpiration?: Date,
  ): Promise<t.ISession> {
    try {
      const Session = mongoose.models.Session;
      const sessionDoc = typeof session === 'string' ? await Session.findById(session) : session;

      if (!sessionDoc) {
        throw new SessionError('Session not found', 'SESSION_NOT_FOUND');
      }

      sessionDoc.expiration = newExpiration || new Date(Date.now() + expires);
      return await sessionDoc.save();
    } catch (error) {
      logger.error('[updateExpiration] Error updating session:', error);
      throw new SessionError('Failed to update session expiration', 'UPDATE_EXPIRATION_FAILED');
    }
  }

  /**
   * Deletes a session by refresh token or session ID
   */
  async function deleteSession(params: t.DeleteSessionParams): Promise<{ deletedCount?: number }> {
    try {
      const Session = mongoose.models.Session;
      if (!params.refreshToken && !params.sessionId) {
        throw new SessionError(
          'Either refreshToken or sessionId is required',
          'INVALID_DELETE_PARAMS',
        );
      }

      const query: Record<string, unknown> = {};

      if (params.refreshToken) {
        query.refreshTokenHash = await hashToken(params.refreshToken);
      }

      if (params.sessionId) {
        query._id = params.sessionId;
      }

      const result = await Session.deleteOne(query);

      if (result.deletedCount === 0) {
        logger.warn('[deleteSession] No session found to delete');
      }

      return result;
    } catch (error) {
      logger.error('[deleteSession] Error deleting session:', error);
      throw new SessionError('Failed to delete session', 'DELETE_SESSION_FAILED');
    }
  }

  /**
   * Deletes all sessions for a user
   */
  async function deleteAllUserSessions(
    userId: string | { userId: string },
    options: t.DeleteAllSessionsOptions = {},
  ): Promise<{ deletedCount?: number }> {
    try {
      const Session = mongoose.models.Session;
      if (!userId) {
        throw new SessionError('User ID is required', 'INVALID_USER_ID');
      }

      const userIdString =
        typeof userId === 'object' && userId !== null ? userId.userId : (userId as string);

      if (!mongoose.Types.ObjectId.isValid(userIdString)) {
        throw new SessionError('Invalid user ID format', 'INVALID_USER_ID_FORMAT');
      }

      const query: Record<string, unknown> = { user: userIdString };

      if (options.excludeCurrentSession && options.currentSessionId) {
        query._id = { $ne: options.currentSessionId };
      }

      const result = await Session.deleteMany(query);

      if (result.deletedCount && result.deletedCount > 0) {
        logger.debug(
          `[deleteAllUserSessions] Deleted ${result.deletedCount} sessions for user ${userIdString}.`,
        );
      }

      return result;
    } catch (error) {
      logger.error('[deleteAllUserSessions] Error deleting user sessions:', error);
      throw new SessionError('Failed to delete user sessions', 'DELETE_ALL_SESSIONS_FAILED');
    }
  }

  /**
   * Generates a refresh token for a session
   */
  async function generateRefreshToken(session: t.ISession): Promise<string> {
    if (!session || !session.user) {
      throw new SessionError('Invalid session object', 'INVALID_SESSION');
    }

    try {
      const expiresIn = session.expiration ? session.expiration.getTime() : Date.now() + expires;

      if (!session.expiration) {
        session.expiration = new Date(expiresIn);
      }

      const refreshToken = await signPayload({
        payload: {
          id: session.user,
          sessionId: session._id,
        },
        secret: process.env.JWT_REFRESH_SECRET!,
        expirationTime: Math.floor((expiresIn - Date.now()) / 1000),
      });

      session.refreshTokenHash = await hashToken(refreshToken);
      await session.save();

      return refreshToken;
    } catch (error) {
      logger.error('[generateRefreshToken] Error generating refresh token:', error);
      throw new SessionError('Failed to generate refresh token', 'GENERATE_TOKEN_FAILED');
    }
  }

  /**
   * Counts active sessions for a user
   */
  async function countActiveSessions(userId: string): Promise<number> {
    try {
      const Session = mongoose.models.Session;
      if (!userId) {
        throw new SessionError('User ID is required', 'INVALID_USER_ID');
      }

      return await Session.countDocuments({
        user: userId,
        expiration: { $gt: new Date() },
      });
    } catch (error) {
      logger.error('[countActiveSessions] Error counting active sessions:', error);
      throw new SessionError('Failed to count active sessions', 'COUNT_SESSIONS_FAILED');
    }
  }

  return {
    findSession,
    SessionError,
    deleteSession,
    createSession,
    updateExpiration,
    countActiveSessions,
    generateRefreshToken,
    deleteAllUserSessions,
  };
}

export type SessionMethods = ReturnType<typeof createSessionMethods>;<|MERGE_RESOLUTION|>--- conflicted
+++ resolved
@@ -13,13 +13,7 @@
 }
 
 const { REFRESH_TOKEN_EXPIRY } = process.env ?? {};
-<<<<<<< HEAD
-const expires = REFRESH_TOKEN_EXPIRY
-  ? eval(REFRESH_TOKEN_EXPIRY)
-  : 1000 * 60 * 60 * 24 * 7; // 7 days default
-=======
 const expires = REFRESH_TOKEN_EXPIRY ? eval(REFRESH_TOKEN_EXPIRY) : 1000 * 60 * 60 * 24 * 7; // 7 days default
->>>>>>> 5d267aa8
 
 // Factory function that takes mongoose instance and returns the methods
 export function createSessionMethods(mongoose: typeof import('mongoose')) {
