<<<<<<< HEAD
import { Schema } from 'mongoose';
import type { IAgent } from '~/types';
=======
import { Schema, Document, Types } from 'mongoose';
export interface ISupportContact {
  name?: string;
  email?: string;
}

export interface IAgent extends Omit<Document, 'model'> {
  id: string;
  name?: string;
  description?: string;
  instructions?: string;
  avatar?: {
    filepath: string;
    source: string;
  };
  provider: string;
  model: string;
  model_parameters?: Record<string, unknown>;
  artifacts?: string;
  access_level?: number;
  recursion_limit?: number;
  tools?: string[];
  tool_kwargs?: Array<unknown>;
  actions?: string[];
  author: Types.ObjectId;
  authorName?: string;
  hide_sequential_outputs?: boolean;
  end_after_tools?: boolean;
  agent_ids?: string[];
  isCollaborative?: boolean;
  conversation_starters?: string[];
  tool_resources?: unknown;
  projectIds?: Types.ObjectId[];
  category: string;
  support_contact?: ISupportContact;
}
>>>>>>> c8bf11fd

const agentSchema = new Schema<IAgent>(
  {
    id: {
      type: String,
      index: true,
      unique: true,
      required: true,
    },
    name: {
      type: String,
    },
    description: {
      type: String,
    },
    instructions: {
      type: String,
    },
    avatar: {
      type: Schema.Types.Mixed,
      default: undefined,
    },
    provider: {
      type: String,
      required: true,
    },
    model: {
      type: String,
      required: true,
    },
    model_parameters: {
      type: Object,
    },
    artifacts: {
      type: String,
    },
    access_level: {
      type: Number,
    },
    recursion_limit: {
      type: Number,
    },
    tools: {
      type: [String],
      default: undefined,
    },
    tool_kwargs: {
      type: [{ type: Schema.Types.Mixed }],
    },
    actions: {
      type: [String],
      default: undefined,
    },
    author: {
      type: Schema.Types.ObjectId,
      ref: 'User',
      required: true,
    },
    authorName: {
      type: String,
      default: undefined,
    },
    hide_sequential_outputs: {
      type: Boolean,
    },
    end_after_tools: {
      type: Boolean,
    },
    agent_ids: {
      type: [String],
    },
    isCollaborative: {
      type: Boolean,
      default: undefined,
    },
    conversation_starters: {
      type: [String],
      default: [],
    },
    tool_resources: {
      type: Schema.Types.Mixed,
      default: {},
    },
    projectIds: {
      type: [Schema.Types.ObjectId],
      ref: 'Project',
      index: true,
    },
    versions: {
      type: [Schema.Types.Mixed],
      default: [],
    },
  },
  {
    timestamps: true,
  },
);

export default agentSchema;<|MERGE_RESOLUTION|>--- conflicted
+++ resolved
@@ -1,7 +1,3 @@
-<<<<<<< HEAD
-import { Schema } from 'mongoose';
-import type { IAgent } from '~/types';
-=======
 import { Schema, Document, Types } from 'mongoose';
 export interface ISupportContact {
   name?: string;
@@ -38,7 +34,6 @@
   category: string;
   support_contact?: ISupportContact;
 }
->>>>>>> c8bf11fd
 
 const agentSchema = new Schema<IAgent>(
   {
