<<<<<<< HEAD
import { Schema, Document, Types } from 'mongoose';
export interface IAgent extends Omit<Document, 'model'> {
  id: string;
  name?: string;
  description?: string;
  instructions?: string;
  avatar?: {
    filepath: string;
    source: string;
  };
  provider: string;
  model: string;
  model_parameters?: Record<string, unknown>;
  artifacts?: string;
  access_level?: number;
  recursion_limit?: number;
  tools?: string[];
  tool_kwargs?: Array<unknown>;
  actions?: string[];
  author: Types.ObjectId;
  authorName?: string;
  hide_sequential_outputs?: boolean;
  end_after_tools?: boolean;
  agent_ids?: string[];
  isCollaborative?: boolean;
  conversation_starters?: string[];
  tool_resources?: unknown;
  projectIds?: Types.ObjectId[];
  versions?: Omit<IAgent, 'versions'>[];
}
=======
import { Schema } from 'mongoose';
import type { IAgent } from '~/types';
>>>>>>> dff4fcac

const agentSchema = new Schema<IAgent>(
  {
    id: {
      type: String,
      index: true,
      unique: true,
      required: true,
    },
    name: {
      type: String,
    },
    description: {
      type: String,
    },
    instructions: {
      type: String,
    },
    avatar: {
      type: Schema.Types.Mixed,
      default: undefined,
    },
    provider: {
      type: String,
      required: true,
    },
    model: {
      type: String,
      required: true,
    },
    model_parameters: {
      type: Object,
    },
    artifacts: {
      type: String,
    },
    access_level: {
      type: Number,
    },
    recursion_limit: {
      type: Number,
    },
    tools: {
      type: [String],
      default: undefined,
    },
    tool_kwargs: {
      type: [{ type: Schema.Types.Mixed }],
    },
    actions: {
      type: [String],
      default: undefined,
    },
    author: {
      type: Schema.Types.ObjectId,
      ref: 'User',
      required: true,
    },
    authorName: {
      type: String,
      default: undefined,
    },
    hide_sequential_outputs: {
      type: Boolean,
    },
    end_after_tools: {
      type: Boolean,
    },
    agent_ids: {
      type: [String],
    },
    isCollaborative: {
      type: Boolean,
      default: undefined,
    },
    conversation_starters: {
      type: [String],
      default: [],
    },
    tool_resources: {
      type: Schema.Types.Mixed,
      default: {},
    },
    projectIds: {
      type: [Schema.Types.ObjectId],
      ref: 'Project',
      index: true,
    },
    versions: {
      type: [Schema.Types.Mixed],
      default: [],
    },
  },
  {
    timestamps: true,
  },
);

export default agentSchema;<|MERGE_RESOLUTION|>--- conflicted
+++ resolved
@@ -1,38 +1,5 @@
-<<<<<<< HEAD
-import { Schema, Document, Types } from 'mongoose';
-export interface IAgent extends Omit<Document, 'model'> {
-  id: string;
-  name?: string;
-  description?: string;
-  instructions?: string;
-  avatar?: {
-    filepath: string;
-    source: string;
-  };
-  provider: string;
-  model: string;
-  model_parameters?: Record<string, unknown>;
-  artifacts?: string;
-  access_level?: number;
-  recursion_limit?: number;
-  tools?: string[];
-  tool_kwargs?: Array<unknown>;
-  actions?: string[];
-  author: Types.ObjectId;
-  authorName?: string;
-  hide_sequential_outputs?: boolean;
-  end_after_tools?: boolean;
-  agent_ids?: string[];
-  isCollaborative?: boolean;
-  conversation_starters?: string[];
-  tool_resources?: unknown;
-  projectIds?: Types.ObjectId[];
-  versions?: Omit<IAgent, 'versions'>[];
-}
-=======
 import { Schema } from 'mongoose';
 import type { IAgent } from '~/types';
->>>>>>> dff4fcac
 
 const agentSchema = new Schema<IAgent>(
   {
