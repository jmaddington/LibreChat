const jwt = require('jsonwebtoken');
const { nanoid } = require('nanoid');
const { tool } = require('@langchain/core/tools');
const { GraphEvents, sleep } = require('@librechat/agents');
const {
  Time,
  CacheKeys,
  StepTypes,
  Constants,
  AuthTypeEnum,
  actionDelimiter,
  isImageVisionTool,
  actionDomainSeparator,
} = require('librechat-data-provider');
const { refreshAccessToken } = require('~/server/services/TokenService');
const { logger, getFlowStateManager, sendEvent } = require('~/config');
const { encryptV2, decryptV2 } = require('~/server/utils/crypto');
const { getActions, deleteActions } = require('~/models/Action');
const { deleteAssistant } = require('~/models/Assistant');
const { findToken } = require('~/models/Token');
const { logAxiosError } = require('~/utils');
const { getLogStores } = require('~/cache');

const JWT_SECRET = process.env.JWT_SECRET;
const toolNameRegex = /^[a-zA-Z0-9_-]+$/;
const replaceSeparatorRegex = new RegExp(actionDomainSeparator, 'g');

/**
 * Validates tool name against regex pattern and updates if necessary.
 * @param {object} params - The parameters for the function.
 * @param {object} params.req - Express Request.
 * @param {FunctionTool} params.tool - The tool object.
 * @param {string} params.assistant_id - The assistant ID
 * @returns {object|null} - Updated tool object or null if invalid and not an action.
 */
const validateAndUpdateTool = async ({ req, tool, assistant_id }) => {
  let actions;
  if (isImageVisionTool(tool)) {
    return null;
  }
  if (!toolNameRegex.test(tool.function.name)) {
    const [functionName, domain] = tool.function.name.split(actionDelimiter);
    actions = await getActions({ assistant_id, user: req.user.id }, true);
    const matchingActions = actions.filter((action) => {
      const metadata = action.metadata;
      return metadata && metadata.domain === domain;
    });
    const action = matchingActions[0];
    if (!action) {
      return null;
    }

    const parsedDomain = await domainParser(domain, true);

    if (!parsedDomain) {
      return null;
    }

    tool.function.name = `${functionName}${actionDelimiter}${parsedDomain}`;
  }
  return tool;
};

/**
 * Encodes or decodes a domain name to/from base64, or replacing periods with a custom separator.
 *
 * Necessary due to `[a-zA-Z0-9_-]*` Regex Validation, limited to a 64-character maximum.
 *
 * @param {string} domain - The domain name to encode/decode.
 * @param {boolean} inverse - False to decode from base64, true to encode to base64.
 * @returns {Promise<string>} Encoded or decoded domain string.
 */
async function domainParser(domain, inverse = false) {
  if (!domain) {
    return;
  }
  const domainsCache = getLogStores(CacheKeys.ENCODED_DOMAINS);
  const cachedDomain = await domainsCache.get(domain);
  if (inverse && cachedDomain) {
    return domain;
  }

  if (inverse && domain.length <= Constants.ENCODED_DOMAIN_LENGTH) {
    return domain.replace(/\./g, actionDomainSeparator);
  }

  if (inverse) {
    const modifiedDomain = Buffer.from(domain).toString('base64');
    const key = modifiedDomain.substring(0, Constants.ENCODED_DOMAIN_LENGTH);
    await domainsCache.set(key, modifiedDomain);
    return key;
  }

  if (!cachedDomain) {
    return domain.replace(replaceSeparatorRegex, '.');
  }

  try {
    return Buffer.from(cachedDomain, 'base64').toString('utf-8');
  } catch (error) {
    logger.error(`Failed to parse domain (possibly not base64): ${domain}`, error);
    return domain;
  }
}

/**
 * Loads action sets based on the user and assistant ID.
 *
 * @param {Object} searchParams - The parameters for loading action sets.
 * @param {string} searchParams.user - The user identifier.
 * @param {string} [searchParams.agent_id]- The agent identifier.
 * @param {string} [searchParams.assistant_id]- The assistant identifier.
 * @returns {Promise<Action[] | null>} A promise that resolves to an array of actions or `null` if no match.
 */
async function loadActionSets(searchParams) {
  return await getActions(searchParams, true);
}

/**
 * Creates a general tool for an entire action set.
 *
 * @param {Object} params - The parameters for loading action sets.
 * @param {string} params.userId
 * @param {ServerResponse} params.res
 * @param {Action} params.action - The action set. Necessary for decrypting authentication values.
 * @param {ActionRequest} params.requestBuilder - The ActionRequest builder class to execute the API call.
 * @param {string | undefined} [params.name] - The name of the tool.
 * @param {string | undefined} [params.description] - The description for the tool.
 * @param {import('zod').ZodTypeAny | undefined} [params.zodSchema] - The Zod schema for tool input validation/definition
 * @param {{ oauth_client_id?: string; oauth_client_secret?: string; }} params.encrypted - The encrypted values for the action.
 * @returns { Promise<typeof tool | { _call: (toolInput: Object | string) => unknown}> } An object with `_call` method to execute the tool input.
 */
async function createActionTool({
  userId,
  res,
  action,
  requestBuilder,
  zodSchema,
  name,
  description,
  encrypted,
}) {
  /** @type {(toolInput: Object | string, config: GraphRunnableConfig) => Promise<unknown>} */
  const _call = async (toolInput, config) => {
    try {
      /** @type {import('librechat-data-provider').ActionMetadataRuntime} */
      const metadata = action.metadata;
      const executor = requestBuilder.createExecutor();
      const preparedExecutor = executor.setParams(toolInput);

      if (metadata.auth && metadata.auth.type !== AuthTypeEnum.None) {
        try {
          if (metadata.auth.type === AuthTypeEnum.OAuth && metadata.auth.authorization_url) {
            const action_id = action.action_id;
            const identifier = `${userId}:${action.action_id}`;
            const requestLogin = async () => {
              const { args: _args, stepId, ...toolCall } = config.toolCall ?? {};
              if (!stepId) {
                throw new Error('Tool call is missing stepId');
              }
              const statePayload = {
                nonce: nanoid(),
                user: userId,
                action_id,
              };

              const stateToken = jwt.sign(statePayload, JWT_SECRET, { expiresIn: '10m' });
              try {
                const redirectUri = `${process.env.DOMAIN_CLIENT}/api/actions/${action_id}/oauth/callback`;
                const params = new URLSearchParams({
                  client_id: metadata.oauth_client_id,
                  scope: metadata.auth.scope,
                  redirect_uri: redirectUri,
                  access_type: 'offline',
                  response_type: 'code',
                  state: stateToken,
                });

                const authURL = `${metadata.auth.authorization_url}?${params.toString()}`;
                /** @type {{ id: string; delta: AgentToolCallDelta }} */
                const data = {
                  id: stepId,
                  delta: {
                    type: StepTypes.TOOL_CALLS,
                    tool_calls: [{ ...toolCall, args: '' }],
                    auth: authURL,
                    expires_at: Date.now() + Time.TWO_MINUTES,
                  },
                };
<<<<<<< HEAD
                const flowsCache = getLogStores(CacheKeys.FLOWS);
                const flowManager = getFlowStateManager(flowsCache);
=======
                const flowManager = getFlowStateManager(getLogStores);
>>>>>>> 3415afe3
                await flowManager.createFlowWithHandler(
                  `${identifier}:oauth_login:${config.metadata.thread_id}:${config.metadata.run_id}`,
                  'oauth_login',
                  async () => {
                    sendEvent(res, { event: GraphEvents.ON_RUN_STEP_DELTA, data });
                    logger.debug('Sent OAuth login request to client', { action_id, identifier });
                    return true;
                  },
                  config?.signal,
                );
                logger.debug('Waiting for OAuth Authorization response', { action_id, identifier });
                const result = await flowManager.createFlow(
                  identifier,
                  'oauth',
                  {
                    state: stateToken,
                    userId: userId,
                    client_url: metadata.auth.client_url,
                    redirect_uri: `${process.env.DOMAIN_CLIENT}/api/actions/${action_id}/oauth/callback`,
                    /** Encrypted values */
                    encrypted_oauth_client_id: encrypted.oauth_client_id,
                    encrypted_oauth_client_secret: encrypted.oauth_client_secret,
                  },
                  config?.signal,
                );
                logger.debug('Received OAuth Authorization response', { action_id, identifier });
                data.delta.auth = undefined;
                data.delta.expires_at = undefined;
                sendEvent(res, { event: GraphEvents.ON_RUN_STEP_DELTA, data });
                await sleep(3000);
                metadata.oauth_access_token = result.access_token;
                metadata.oauth_refresh_token = result.refresh_token;
                const expiresAt = new Date(Date.now() + result.expires_in * 1000);
                metadata.oauth_token_expires_at = expiresAt.toISOString();
              } catch (error) {
                const errorMessage = 'Failed to authenticate OAuth tool';
                logger.error(errorMessage, error);
                throw new Error(errorMessage);
              }
            };

            const tokenPromises = [];
            tokenPromises.push(findToken({ userId, type: 'oauth', identifier }));
            tokenPromises.push(
              findToken({
                userId,
                type: 'oauth_refresh',
                identifier: `${identifier}:refresh`,
              }),
            );
            const [tokenData, refreshTokenData] = await Promise.all(tokenPromises);

            if (tokenData) {
              // Valid token exists, add it to metadata for setAuth
              metadata.oauth_access_token = await decryptV2(tokenData.token);
              if (refreshTokenData) {
                metadata.oauth_refresh_token = await decryptV2(refreshTokenData.token);
              }
              metadata.oauth_token_expires_at = tokenData.expiresAt.toISOString();
            } else if (!refreshTokenData) {
              // No tokens exist, need to authenticate
              await requestLogin();
            } else if (refreshTokenData) {
              // Refresh token is still valid, use it to get new access token
              try {
                const refresh_token = await decryptV2(refreshTokenData.token);
                const refreshTokens = async () =>
                  await refreshAccessToken({
                    userId,
                    identifier,
                    refresh_token,
                    client_url: metadata.auth.client_url,
                    encrypted_oauth_client_id: encrypted.oauth_client_id,
                    encrypted_oauth_client_secret: encrypted.oauth_client_secret,
                  });
<<<<<<< HEAD
                const flowsCache = getLogStores(CacheKeys.FLOWS);
                const flowManager = getFlowStateManager(flowsCache);
=======
                const flowManager = getFlowStateManager(getLogStores);
>>>>>>> 3415afe3
                const refreshData = await flowManager.createFlowWithHandler(
                  `${identifier}:refresh`,
                  'oauth_refresh',
                  refreshTokens,
                  config?.signal,
                );
                metadata.oauth_access_token = refreshData.access_token;
                if (refreshData.refresh_token) {
                  metadata.oauth_refresh_token = refreshData.refresh_token;
                }
                const expiresAt = new Date(Date.now() + refreshData.expires_in * 1000);
                metadata.oauth_token_expires_at = expiresAt.toISOString();
              } catch (error) {
                logger.error('Failed to refresh token, requesting new login:', error);
                await requestLogin();
              }
            } else {
              await requestLogin();
            }
          }

          await preparedExecutor.setAuth(metadata);
        } catch (error) {
          if (
            error.message.includes('No access token found') ||
            error.message.includes('Access token is expired')
          ) {
            throw error;
          }
          throw new Error(`Authentication failed: ${error.message}`);
        }
      }

      const response = await preparedExecutor.execute();

      if (typeof response.data === 'object') {
        return JSON.stringify(response.data);
      }
      return response.data;
    } catch (error) {
      const message = `API call to ${action.metadata.domain} failed:`;
      return logAxiosError({ message, error });
    }
  };

  if (name) {
    return tool(_call, {
      name: name.replace(replaceSeparatorRegex, '_'),
      description: description || '',
      schema: zodSchema,
    });
  }

  return {
    _call,
  };
}

/**
 * Encrypts a sensitive value.
 * @param {string} value
 * @returns {Promise<string>}
 */
async function encryptSensitiveValue(value) {
  // Encode API key to handle special characters like ":"
  const encodedValue = encodeURIComponent(value);
  return await encryptV2(encodedValue);
}

/**
 * Decrypts a sensitive value.
 * @param {string} value
 * @returns {Promise<string>}
 */
async function decryptSensitiveValue(value) {
  const decryptedValue = await decryptV2(value);
  return decodeURIComponent(decryptedValue);
}

/**
 * Encrypts sensitive metadata values for an action.
 *
 * @param {ActionMetadata} metadata - The action metadata to encrypt.
 * @returns {Promise<ActionMetadata>} The updated action metadata with encrypted values.
 */
async function encryptMetadata(metadata) {
  const encryptedMetadata = { ...metadata };

  // ServiceHttp
  if (metadata.auth && metadata.auth.type === AuthTypeEnum.ServiceHttp) {
    if (metadata.api_key) {
      encryptedMetadata.api_key = await encryptSensitiveValue(metadata.api_key);
    }
  }

  // OAuth
  else if (metadata.auth && metadata.auth.type === AuthTypeEnum.OAuth) {
    if (metadata.oauth_client_id) {
      encryptedMetadata.oauth_client_id = await encryptSensitiveValue(metadata.oauth_client_id);
    }
    if (metadata.oauth_client_secret) {
      encryptedMetadata.oauth_client_secret = await encryptSensitiveValue(
        metadata.oauth_client_secret,
      );
    }
  }

  return encryptedMetadata;
}

/**
 * Decrypts sensitive metadata values for an action.
 *
 * @param {ActionMetadata} metadata - The action metadata to decrypt.
 * @returns {Promise<ActionMetadata>} The updated action metadata with decrypted values.
 */
async function decryptMetadata(metadata) {
  const decryptedMetadata = { ...metadata };

  // ServiceHttp
  if (metadata.auth && metadata.auth.type === AuthTypeEnum.ServiceHttp) {
    if (metadata.api_key) {
      decryptedMetadata.api_key = await decryptSensitiveValue(metadata.api_key);
    }
  }

  // OAuth
  else if (metadata.auth && metadata.auth.type === AuthTypeEnum.OAuth) {
    if (metadata.oauth_client_id) {
      decryptedMetadata.oauth_client_id = await decryptSensitiveValue(metadata.oauth_client_id);
    }
    if (metadata.oauth_client_secret) {
      decryptedMetadata.oauth_client_secret = await decryptSensitiveValue(
        metadata.oauth_client_secret,
      );
    }
  }

  return decryptedMetadata;
}

/**
 * Deletes an action and its corresponding assistant.
 * @param {Object} params - The parameters for the function.
 * @param {OpenAIClient} params.req - The Express Request object.
 * @param {string} params.assistant_id - The ID of the assistant.
 */
const deleteAssistantActions = async ({ req, assistant_id }) => {
  try {
    await deleteActions({ assistant_id, user: req.user.id });
    await deleteAssistant({ assistant_id, user: req.user.id });
  } catch (error) {
    const message = 'Trouble deleting Assistant Actions for Assistant ID: ' + assistant_id;
    logger.error(message, error);
    throw new Error(message);
  }
};

module.exports = {
  deleteAssistantActions,
  validateAndUpdateTool,
  createActionTool,
  encryptMetadata,
  decryptMetadata,
  loadActionSets,
  domainParser,
};<|MERGE_RESOLUTION|>--- conflicted
+++ resolved
@@ -50,7 +50,7 @@
       return null;
     }
 
-    const parsedDomain = await domainParser(domain, true);
+    const parsedDomain = await domainParser(req, domain, true);
 
     if (!parsedDomain) {
       return null;
@@ -66,14 +66,16 @@
  *
  * Necessary due to `[a-zA-Z0-9_-]*` Regex Validation, limited to a 64-character maximum.
  *
+ * @param {Express.Request} req - The Express Request object.
  * @param {string} domain - The domain name to encode/decode.
  * @param {boolean} inverse - False to decode from base64, true to encode to base64.
  * @returns {Promise<string>} Encoded or decoded domain string.
  */
-async function domainParser(domain, inverse = false) {
+async function domainParser(req, domain, inverse = false) {
   if (!domain) {
     return;
   }
+
   const domainsCache = getLogStores(CacheKeys.ENCODED_DOMAINS);
   const cachedDomain = await domainsCache.get(domain);
   if (inverse && cachedDomain) {
@@ -120,7 +122,7 @@
  * Creates a general tool for an entire action set.
  *
  * @param {Object} params - The parameters for loading action sets.
- * @param {string} params.userId
+ * @param {ServerRequest} params.req
  * @param {ServerResponse} params.res
  * @param {Action} params.action - The action set. Necessary for decrypting authentication values.
  * @param {ActionRequest} params.requestBuilder - The ActionRequest builder class to execute the API call.
@@ -131,7 +133,7 @@
  * @returns { Promise<typeof tool | { _call: (toolInput: Object | string) => unknown}> } An object with `_call` method to execute the tool input.
  */
 async function createActionTool({
-  userId,
+  req,
   res,
   action,
   requestBuilder,
@@ -152,7 +154,7 @@
         try {
           if (metadata.auth.type === AuthTypeEnum.OAuth && metadata.auth.authorization_url) {
             const action_id = action.action_id;
-            const identifier = `${userId}:${action.action_id}`;
+            const identifier = `${req.user.id}:${action.action_id}`;
             const requestLogin = async () => {
               const { args: _args, stepId, ...toolCall } = config.toolCall ?? {};
               if (!stepId) {
@@ -160,7 +162,7 @@
               }
               const statePayload = {
                 nonce: nanoid(),
-                user: userId,
+                user: req.user.id,
                 action_id,
               };
 
@@ -187,12 +189,7 @@
                     expires_at: Date.now() + Time.TWO_MINUTES,
                   },
                 };
-<<<<<<< HEAD
-                const flowsCache = getLogStores(CacheKeys.FLOWS);
-                const flowManager = getFlowStateManager(flowsCache);
-=======
                 const flowManager = getFlowStateManager(getLogStores);
->>>>>>> 3415afe3
                 await flowManager.createFlowWithHandler(
                   `${identifier}:oauth_login:${config.metadata.thread_id}:${config.metadata.run_id}`,
                   'oauth_login',
@@ -209,7 +206,7 @@
                   'oauth',
                   {
                     state: stateToken,
-                    userId: userId,
+                    userId: req.user.id,
                     client_url: metadata.auth.client_url,
                     redirect_uri: `${process.env.DOMAIN_CLIENT}/api/actions/${action_id}/oauth/callback`,
                     /** Encrypted values */
@@ -235,10 +232,10 @@
             };
 
             const tokenPromises = [];
-            tokenPromises.push(findToken({ userId, type: 'oauth', identifier }));
+            tokenPromises.push(findToken({ userId: req.user.id, type: 'oauth', identifier }));
             tokenPromises.push(
               findToken({
-                userId,
+                userId: req.user.id,
                 type: 'oauth_refresh',
                 identifier: `${identifier}:refresh`,
               }),
@@ -261,19 +258,14 @@
                 const refresh_token = await decryptV2(refreshTokenData.token);
                 const refreshTokens = async () =>
                   await refreshAccessToken({
-                    userId,
                     identifier,
                     refresh_token,
+                    userId: req.user.id,
                     client_url: metadata.auth.client_url,
                     encrypted_oauth_client_id: encrypted.oauth_client_id,
                     encrypted_oauth_client_secret: encrypted.oauth_client_secret,
                   });
-<<<<<<< HEAD
-                const flowsCache = getLogStores(CacheKeys.FLOWS);
-                const flowManager = getFlowStateManager(flowsCache);
-=======
                 const flowManager = getFlowStateManager(getLogStores);
->>>>>>> 3415afe3
                 const refreshData = await flowManager.createFlowWithHandler(
                   `${identifier}:refresh`,
                   'oauth_refresh',
