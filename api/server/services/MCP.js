const { z } = require('zod');
const { tool } = require('@langchain/core/tools');
const { Constants: AgentConstants, Providers } = require('@librechat/agents');
const {
  Constants,
  ContentTypes,
  isAssistantsEndpoint,
  convertJsonSchemaToZod,
} = require('librechat-data-provider');
const { logger, getMCPManager } = require('~/config');

/**
 * Creates a general tool for an entire action set.
 *
 * @param {Object} params - The parameters for loading action sets.
 * @param {ServerRequest} params.req - The Express request object, containing user/request info.
 * @param {string} params.toolKey - The toolKey for the tool.
 * @param {import('@librechat/agents').Providers | EModelEndpoint} params.provider - The provider for the tool.
 * @param {string} params.model - The model for the tool.
 * @returns { Promise<typeof tool | { _call: (toolInput: Object | string) => unknown}> } An object with `_call` method to execute the tool input.
 */
async function createMCPTool({ req, toolKey, provider }) {
  const toolDefinition = req.app.locals.availableTools[toolKey]?.function;
  if (!toolDefinition) {
    logger.error(`Tool ${toolKey} not found in available tools`);
    return null;
  }
  /** @type {LCTool} */
  const { description, parameters } = toolDefinition;
  const isGoogle = provider === Providers.VERTEXAI || provider === Providers.GOOGLE;
  let schema = convertJsonSchemaToZod(parameters, {
    allowEmptyObject: !isGoogle,
  });

  if (!schema) {
    schema = z.object({ input: z.string().optional() });
  }

  const [toolName, serverName] = toolKey.split(Constants.mcp_delimiter);

  if (!req.user?.id) {
    logger.error(
      `[MCP][${serverName}][${toolName}] User ID not found on request. Cannot create tool.`,
    );
    throw new Error(`User ID not found on request. Cannot create tool for ${toolKey}.`);
  }

  /** @type {(toolArguments: Object | string, config?: GraphRunnableConfig) => Promise<unknown>} */
  const _call = async (toolArguments, config) => {
    try {
<<<<<<< HEAD
      const derivedSignal = config?.signal ? AbortSignal.any([config.signal]) : undefined;
      const mcpManager = getMCPManager(config?.userId);
=======
      const mcpManager = getMCPManager();
>>>>>>> 3415afe3
      const result = await mcpManager.callTool({
        serverName,
        toolName,
        provider,
        toolArguments,
        options: {
          userId: config?.configurable?.user_id,
          signal: derivedSignal,
        },
      });

      if (isAssistantsEndpoint(provider) && Array.isArray(result)) {
        return result[0];
      }
      if (isGoogle && Array.isArray(result[0]) && result[0][0]?.type === ContentTypes.TEXT) {
        return [result[0][0].text, result[1]];
      }
      return result;
    } catch (error) {
      logger.error(
        `[MCP][User: ${config?.userId}][${serverName}] Error calling "${toolName}" MCP tool:`,
        error,
      );
      throw new Error(
        `"${toolKey}" tool call failed${error?.message ? `: ${error?.message}` : '.'}`,
      );
    }
  };

  const toolInstance = tool(_call, {
    schema,
    name: toolKey,
    description: description || '',
    responseFormat: AgentConstants.CONTENT_AND_ARTIFACT,
  });
  toolInstance.mcp = true;
  return toolInstance;
}

module.exports = {
  createMCPTool,
};<|MERGE_RESOLUTION|>--- conflicted
+++ resolved
@@ -37,8 +37,9 @@
   }
 
   const [toolName, serverName] = toolKey.split(Constants.mcp_delimiter);
+  const userId = req.user?.id;
 
-  if (!req.user?.id) {
+  if (!userId) {
     logger.error(
       `[MCP][${serverName}][${toolName}] User ID not found on request. Cannot create tool.`,
     );
@@ -48,20 +49,15 @@
   /** @type {(toolArguments: Object | string, config?: GraphRunnableConfig) => Promise<unknown>} */
   const _call = async (toolArguments, config) => {
     try {
-<<<<<<< HEAD
-      const derivedSignal = config?.signal ? AbortSignal.any([config.signal]) : undefined;
-      const mcpManager = getMCPManager(config?.userId);
-=======
       const mcpManager = getMCPManager();
->>>>>>> 3415afe3
       const result = await mcpManager.callTool({
         serverName,
         toolName,
         provider,
         toolArguments,
         options: {
-          userId: config?.configurable?.user_id,
-          signal: derivedSignal,
+          userId,
+          signal: config?.signal,
         },
       });
 
@@ -74,7 +70,7 @@
       return result;
     } catch (error) {
       logger.error(
-        `[MCP][User: ${config?.userId}][${serverName}] Error calling "${toolName}" MCP tool:`,
+        `[MCP][User: ${userId}][${serverName}] Error calling "${toolName}" MCP tool:`,
         error,
       );
       throw new Error(
