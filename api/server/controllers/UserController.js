--- conflicted
+++ resolved
@@ -22,10 +22,6 @@
 const { logger } = require('~/config');
 
 const getUserController = async (req, res) => {
-<<<<<<< HEAD
-  const userData = req.user.toObject != null ? req.user.toObject() : { ...req.user };
-  delete userData.totpSecret;
-=======
   /** @type {MongoUser} */
   const userData = req.user.toObject != null ? req.user.toObject() : { ...req.user };
   delete userData.totpSecret;
@@ -43,7 +39,6 @@
       logger.error('Error getting new S3 URL for avatar:', error);
     }
   }
->>>>>>> 9da63b48
   res.status(200).send(userData);
 };
 
