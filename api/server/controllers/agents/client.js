--- conflicted
+++ resolved
@@ -4,10 +4,7 @@
   sendEvent,
   createRun,
   Tokenizer,
-<<<<<<< HEAD
-=======
   checkAccess,
->>>>>>> 5d267aa8
   memoryInstructions,
   createMemoryProcessor,
 } = require('@librechat/api');
@@ -36,27 +33,12 @@
 } = require('librechat-data-provider');
 const { DynamicStructuredTool } = require('@langchain/core/tools');
 const { getBufferString, HumanMessage } = require('@langchain/core/messages');
-<<<<<<< HEAD
-const {
-  getCustomEndpointConfig,
-  createGetMCPAuthMap,
-  checkCapability,
-} = require('~/server/services/Config');
-=======
 const { createGetMCPAuthMap, checkCapability } = require('~/server/services/Config');
->>>>>>> 5d267aa8
 const { addCacheControl, createContextHandlers } = require('~/app/clients/prompts');
 const { initializeAgent } = require('~/server/services/Endpoints/agents/agent');
 const { spendTokens, spendStructuredTokens } = require('~/models/spendTokens');
 const { getFormattedMemories, deleteMemory, setMemory } = require('~/models');
 const { encodeAndFormat } = require('~/server/services/Files/images/encode');
-<<<<<<< HEAD
-const initOpenAI = require('~/server/services/Endpoints/openAI/initialize');
-const { checkAccess } = require('~/server/middleware/roles/access');
-const BaseClient = require('~/app/clients/BaseClient');
-const { loadAgent } = require('~/models/Agent');
-const { getMCPManager } = require('~/config');
-=======
 const { getProviderConfig } = require('~/server/services/Endpoints');
 const BaseClient = require('~/app/clients/BaseClient');
 const { getRoleByName } = require('~/models/Role');
@@ -73,7 +55,6 @@
   'includeThoughts',
   'maxOutputTokens',
 ]);
->>>>>>> 5d267aa8
 
 /**
  * @param {ServerRequest} req
@@ -421,16 +402,12 @@
     if (user.personalization?.memories === false) {
       return;
     }
-<<<<<<< HEAD
-    const hasAccess = await checkAccess(user, PermissionTypes.MEMORIES, [Permissions.USE]);
-=======
     const hasAccess = await checkAccess({
       user,
       permissionType: PermissionTypes.MEMORIES,
       permissions: [Permissions.USE],
       getRoleByName,
     });
->>>>>>> 5d267aa8
 
     if (!hasAccess) {
       logger.debug(
