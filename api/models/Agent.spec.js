const originalEnv = {
  CREDS_KEY: process.env.CREDS_KEY,
  CREDS_IV: process.env.CREDS_IV,
};

process.env.CREDS_KEY = '0123456789abcdef0123456789abcdef';
process.env.CREDS_IV = '0123456789abcdef';

const mongoose = require('mongoose');
const { v4: uuidv4 } = require('uuid');
const { agentSchema } = require('@librechat/data-schemas');
const { MongoMemoryServer } = require('mongodb-memory-server');
const {
<<<<<<< HEAD
  Agent,
  addAgentResourceFile,
  removeAgentResourceFiles,
  createAgent,
  updateAgent,
  getAgent,
  deleteAgent,
  getListAgents,
  updateAgentProjects,
=======
  getAgent,
  loadAgent,
  createAgent,
  updateAgent,
  deleteAgent,
  getListAgents,
  updateAgentProjects,
  addAgentResourceFile,
  removeAgentResourceFiles,
  generateActionMetadataHash,
  revertAgentVersion,
>>>>>>> dff4fcac
} = require('./Agent');

/**
 * @type {import('mongoose').Model<import('@librechat/data-schemas').IAgent>}
 */
let Agent;

describe('models/Agent', () => {
  describe('Agent Resource File Operations', () => {
    let mongoServer;

<<<<<<< HEAD
  afterAll(async () => {
    await mongoose.disconnect();
    await mongoServer.stop();
    process.env.CREDS_KEY = originalEnv.CREDS_KEY;
    process.env.CREDS_IV = originalEnv.CREDS_IV;
  });
=======
    beforeAll(async () => {
      mongoServer = await MongoMemoryServer.create();
      const mongoUri = mongoServer.getUri();
      Agent = mongoose.models.Agent || mongoose.model('Agent', agentSchema);
      await mongoose.connect(mongoUri);
    });
>>>>>>> dff4fcac

    afterAll(async () => {
      await mongoose.disconnect();
      await mongoServer.stop();
      process.env.CREDS_KEY = originalEnv.CREDS_KEY;
      process.env.CREDS_IV = originalEnv.CREDS_IV;
    });

    beforeEach(async () => {
      await Agent.deleteMany({});
    });

    test('should add tool_resource to tools if missing', async () => {
      const agent = await createBasicAgent();
      const fileId = uuidv4();
      const toolResource = 'file_search';

      const updatedAgent = await addAgentResourceFile({
        agent_id: agent.id,
        tool_resource: toolResource,
        file_id: fileId,
      });

      expect(updatedAgent.tools).toContain(toolResource);
      expect(Array.isArray(updatedAgent.tools)).toBe(true);
      // Should not duplicate
      const count = updatedAgent.tools.filter((t) => t === toolResource).length;
      expect(count).toBe(1);
    });

    test('should not duplicate tool_resource in tools if already present', async () => {
      const agent = await createBasicAgent();
      const fileId1 = uuidv4();
      const fileId2 = uuidv4();
      const toolResource = 'file_search';

      // First add
      await addAgentResourceFile({
        agent_id: agent.id,
        tool_resource: toolResource,
        file_id: fileId1,
      });

      // Second add (should not duplicate)
      const updatedAgent = await addAgentResourceFile({
        agent_id: agent.id,
        tool_resource: toolResource,
        file_id: fileId2,
      });

      expect(updatedAgent.tools).toContain(toolResource);
      expect(Array.isArray(updatedAgent.tools)).toBe(true);
      const count = updatedAgent.tools.filter((t) => t === toolResource).length;
      expect(count).toBe(1);
    });

    test('should handle concurrent file additions', async () => {
      const agent = await createBasicAgent();
      const fileIds = Array.from({ length: 10 }, () => uuidv4());

      // Concurrent additions
      const additionPromises = createFileOperations(agent.id, fileIds, 'add');

      await Promise.all(additionPromises);

      const updatedAgent = await Agent.findOne({ id: agent.id });
      expect(updatedAgent.tool_resources.test_tool.file_ids).toBeDefined();
      expect(updatedAgent.tool_resources.test_tool.file_ids).toHaveLength(10);
      expect(new Set(updatedAgent.tool_resources.test_tool.file_ids).size).toBe(10);
    });

    test('should handle concurrent additions and removals', async () => {
      const agent = await createBasicAgent();
      const initialFileIds = Array.from({ length: 5 }, () => uuidv4());

      await Promise.all(createFileOperations(agent.id, initialFileIds, 'add'));

      const newFileIds = Array.from({ length: 5 }, () => uuidv4());
      const operations = [
        ...newFileIds.map((fileId) =>
          addAgentResourceFile({
            agent_id: agent.id,
            tool_resource: 'test_tool',
            file_id: fileId,
          }),
        ),
        ...initialFileIds.map((fileId) =>
          removeAgentResourceFiles({
            agent_id: agent.id,
            files: [{ tool_resource: 'test_tool', file_id: fileId }],
          }),
        ),
      ];

      await Promise.all(operations);

      const updatedAgent = await Agent.findOne({ id: agent.id });
      expect(updatedAgent.tool_resources.test_tool.file_ids).toBeDefined();
      expect(updatedAgent.tool_resources.test_tool.file_ids).toHaveLength(5);
    });

    test('should initialize array when adding to non-existent tool resource', async () => {
      const agent = await createBasicAgent();
      const fileId = uuidv4();

      const updatedAgent = await addAgentResourceFile({
        agent_id: agent.id,
        tool_resource: 'new_tool',
        file_id: fileId,
      });

      expect(updatedAgent.tool_resources.new_tool.file_ids).toBeDefined();
      expect(updatedAgent.tool_resources.new_tool.file_ids).toHaveLength(1);
      expect(updatedAgent.tool_resources.new_tool.file_ids[0]).toBe(fileId);
    });

    test('should handle rapid sequential modifications to same tool resource', async () => {
      const agent = await createBasicAgent();
      const fileId = uuidv4();

      for (let i = 0; i < 10; i++) {
        await addAgentResourceFile({
          agent_id: agent.id,
          tool_resource: 'test_tool',
          file_id: `${fileId}_${i}`,
        });

        if (i % 2 === 0) {
          await removeAgentResourceFiles({
            agent_id: agent.id,
            files: [{ tool_resource: 'test_tool', file_id: `${fileId}_${i}` }],
          });
        }
      }

      const updatedAgent = await Agent.findOne({ id: agent.id });
      expect(updatedAgent.tool_resources.test_tool.file_ids).toBeDefined();
      expect(Array.isArray(updatedAgent.tool_resources.test_tool.file_ids)).toBe(true);
    });

    test('should handle multiple tool resources concurrently', async () => {
      const agent = await createBasicAgent();
      const toolResources = ['tool1', 'tool2', 'tool3'];
      const operations = [];

      toolResources.forEach((tool) => {
        const fileIds = Array.from({ length: 5 }, () => uuidv4());
        fileIds.forEach((fileId) => {
          operations.push(
            addAgentResourceFile({
              agent_id: agent.id,
              tool_resource: tool,
              file_id: fileId,
            }),
          );
        });
      });

      await Promise.all(operations);

      const updatedAgent = await Agent.findOne({ id: agent.id });
      toolResources.forEach((tool) => {
        expect(updatedAgent.tool_resources[tool].file_ids).toBeDefined();
        expect(updatedAgent.tool_resources[tool].file_ids).toHaveLength(5);
      });
    });

    test.each([
      {
        name: 'duplicate additions',
        operation: 'add',
        duplicateCount: 5,
        expectedLength: 1,
        expectedContains: true,
      },
      {
        name: 'duplicate removals',
        operation: 'remove',
        duplicateCount: 5,
        expectedLength: 0,
        expectedContains: false,
        setupFile: true,
      },
    ])(
      'should handle concurrent $name',
      async ({ operation, duplicateCount, expectedLength, expectedContains, setupFile }) => {
        const agent = await createBasicAgent();
        const fileId = uuidv4();

        if (setupFile) {
          await addAgentResourceFile({
            agent_id: agent.id,
            tool_resource: 'test_tool',
            file_id: fileId,
          });
        }

        const promises = Array.from({ length: duplicateCount }).map(() =>
          operation === 'add'
            ? addAgentResourceFile({
                agent_id: agent.id,
                tool_resource: 'test_tool',
                file_id: fileId,
              })
            : removeAgentResourceFiles({
                agent_id: agent.id,
                files: [{ tool_resource: 'test_tool', file_id: fileId }],
              }),
        );

        await Promise.all(promises);

        const updatedAgent = await Agent.findOne({ id: agent.id });
        const fileIds = updatedAgent.tool_resources?.test_tool?.file_ids ?? [];

        expect(fileIds).toHaveLength(expectedLength);
        if (expectedContains) {
          expect(fileIds[0]).toBe(fileId);
        } else {
          expect(fileIds).not.toContain(fileId);
        }
      },
    );

    test('should handle concurrent add and remove of the same file', async () => {
      const agent = await createBasicAgent();
      const fileId = uuidv4();

      await addAgentResourceFile({
        agent_id: agent.id,
        tool_resource: 'test_tool',
        file_id: fileId,
      });

      const operations = [
        addAgentResourceFile({
          agent_id: agent.id,
          tool_resource: 'test_tool',
          file_id: fileId,
        }),
        removeAgentResourceFiles({
          agent_id: agent.id,
          files: [{ tool_resource: 'test_tool', file_id: fileId }],
        }),
      ];

      await Promise.all(operations);

      const updatedAgent = await Agent.findOne({ id: agent.id });
      const finalFileIds = updatedAgent.tool_resources.test_tool.file_ids;
      const count = finalFileIds.filter((id) => id === fileId).length;

      expect(count).toBeLessThanOrEqual(1);
      if (count === 0) {
        expect(finalFileIds).toHaveLength(0);
      } else {
        expect(finalFileIds).toHaveLength(1);
        expect(finalFileIds[0]).toBe(fileId);
      }
    });

    test('should handle concurrent removals of different files', async () => {
      const agent = await createBasicAgent();
      const fileIds = Array.from({ length: 10 }, () => uuidv4());

      // Add all files first
      await Promise.all(
        fileIds.map((fileId) =>
          addAgentResourceFile({
            agent_id: agent.id,
            tool_resource: 'test_tool',
            file_id: fileId,
          }),
        ),
      );

      // Concurrently remove all files
      const removalPromises = fileIds.map((fileId) =>
        removeAgentResourceFiles({
          agent_id: agent.id,
          files: [{ tool_resource: 'test_tool', file_id: fileId }],
        }),
      );

      await Promise.all(removalPromises);

      const updatedAgent = await Agent.findOne({ id: agent.id });
      // Check if the array is empty or the tool resource itself is removed
      const finalFileIds = updatedAgent.tool_resources?.test_tool?.file_ids ?? [];
      expect(finalFileIds).toHaveLength(0);
    });

    describe('Edge Cases', () => {
      describe.each([
        {
          operation: 'add',
          name: 'empty file_id',
          needsAgent: true,
          params: { tool_resource: 'file_search', file_id: '' },
          shouldResolve: true,
        },
        {
          operation: 'add',
          name: 'non-existent agent',
          needsAgent: false,
          params: { tool_resource: 'file_search', file_id: 'file123' },
          shouldResolve: false,
          error: 'Agent not found for adding resource file',
        },
      ])('addAgentResourceFile with $name', ({ needsAgent, params, shouldResolve, error }) => {
        test(`should ${shouldResolve ? 'resolve' : 'reject'}`, async () => {
          const agent = needsAgent ? await createBasicAgent() : null;
          const agent_id = needsAgent ? agent.id : `agent_${uuidv4()}`;

          if (shouldResolve) {
            await expect(addAgentResourceFile({ agent_id, ...params })).resolves.toBeDefined();
          } else {
            await expect(addAgentResourceFile({ agent_id, ...params })).rejects.toThrow(error);
          }
        });
      });

      describe.each([
        {
          name: 'empty files array',
          files: [],
          needsAgent: true,
          shouldResolve: true,
        },
        {
          name: 'non-existent tool_resource',
          files: [{ tool_resource: 'non_existent_tool', file_id: 'file123' }],
          needsAgent: true,
          shouldResolve: true,
        },
        {
          name: 'non-existent agent',
          files: [{ tool_resource: 'file_search', file_id: 'file123' }],
          needsAgent: false,
          shouldResolve: false,
          error: 'Agent not found for removing resource files',
        },
      ])('removeAgentResourceFiles with $name', ({ files, needsAgent, shouldResolve, error }) => {
        test(`should ${shouldResolve ? 'resolve' : 'reject'}`, async () => {
          const agent = needsAgent ? await createBasicAgent() : null;
          const agent_id = needsAgent ? agent.id : `agent_${uuidv4()}`;

          if (shouldResolve) {
            const result = await removeAgentResourceFiles({ agent_id, files });
            expect(result).toBeDefined();
            if (agent) {
              expect(result.id).toBe(agent.id);
            }
          } else {
            await expect(removeAgentResourceFiles({ agent_id, files })).rejects.toThrow(error);
          }
        });
      });
    });
  });

  describe('Agent CRUD Operations', () => {
    let mongoServer;

    beforeAll(async () => {
      mongoServer = await MongoMemoryServer.create();
      const mongoUri = mongoServer.getUri();
      await mongoose.connect(mongoUri);
    });

    afterAll(async () => {
      await mongoose.disconnect();
      await mongoServer.stop();
    });

    beforeEach(async () => {
      await Agent.deleteMany({});
    });

    test('should create and get an agent', async () => {
      const { agentId, authorId } = createTestIds();

      const newAgent = await createAgent({
        id: agentId,
        name: 'Test Agent',
        provider: 'test',
        model: 'test-model',
        author: authorId,
        description: 'Test description',
      });

      expect(newAgent).toBeDefined();
      expect(newAgent.id).toBe(agentId);
      expect(newAgent.name).toBe('Test Agent');

      const retrievedAgent = await getAgent({ id: agentId });
      expect(retrievedAgent).toBeDefined();
      expect(retrievedAgent.id).toBe(agentId);
      expect(retrievedAgent.name).toBe('Test Agent');
      expect(retrievedAgent.description).toBe('Test description');
    });

    test('should delete an agent', async () => {
      const agentId = `agent_${uuidv4()}`;
      const authorId = new mongoose.Types.ObjectId();

      await createAgent({
        id: agentId,
        name: 'Agent To Delete',
        provider: 'test',
        model: 'test-model',
        author: authorId,
      });

      const agentBeforeDelete = await getAgent({ id: agentId });
      expect(agentBeforeDelete).toBeDefined();

      await deleteAgent({ id: agentId });

      const agentAfterDelete = await getAgent({ id: agentId });
      expect(agentAfterDelete).toBeNull();
    });

    test('should list agents by author', async () => {
      const authorId = new mongoose.Types.ObjectId();
      const otherAuthorId = new mongoose.Types.ObjectId();

      const agentIds = [];
      for (let i = 0; i < 5; i++) {
        const id = `agent_${uuidv4()}`;
        agentIds.push(id);
        await createAgent({
          id,
          name: `Agent ${i}`,
          provider: 'test',
          model: 'test-model',
          author: authorId,
        });
      }

      for (let i = 0; i < 3; i++) {
        await createAgent({
          id: `other_agent_${uuidv4()}`,
          name: `Other Agent ${i}`,
          provider: 'test',
          model: 'test-model',
          author: otherAuthorId,
        });
      }

      const result = await getListAgents({ author: authorId.toString() });

      expect(result).toBeDefined();
      expect(result.data).toBeDefined();
      expect(result.data).toHaveLength(5);
      expect(result.has_more).toBe(true);

      for (const agent of result.data) {
        expect(agent.author).toBe(authorId.toString());
      }
    });

    test('should update agent projects', async () => {
      const agentId = `agent_${uuidv4()}`;
      const authorId = new mongoose.Types.ObjectId();
      const projectId1 = new mongoose.Types.ObjectId();
      const projectId2 = new mongoose.Types.ObjectId();
      const projectId3 = new mongoose.Types.ObjectId();

      await createAgent({
        id: agentId,
        name: 'Project Test Agent',
        provider: 'test',
        model: 'test-model',
        author: authorId,
        projectIds: [projectId1],
      });

      await updateAgent(
        { id: agentId },
        { $addToSet: { projectIds: { $each: [projectId2, projectId3] } } },
      );

      await updateAgent({ id: agentId }, { $pull: { projectIds: projectId1 } });

      await updateAgent({ id: agentId }, { projectIds: [projectId2, projectId3] });

      const updatedAgent = await getAgent({ id: agentId });
      expect(updatedAgent.projectIds).toHaveLength(2);
      expect(updatedAgent.projectIds.map((id) => id.toString())).toContain(projectId2.toString());
      expect(updatedAgent.projectIds.map((id) => id.toString())).toContain(projectId3.toString());
      expect(updatedAgent.projectIds.map((id) => id.toString())).not.toContain(
        projectId1.toString(),
      );

      await updateAgent({ id: agentId }, { projectIds: [] });

      const emptyProjectsAgent = await getAgent({ id: agentId });
      expect(emptyProjectsAgent.projectIds).toHaveLength(0);

      const nonExistentId = `agent_${uuidv4()}`;
      await expect(
        updateAgentProjects({
          id: nonExistentId,
          projectIds: [projectId1],
        }),
      ).rejects.toThrow();
    });

    test('should handle ephemeral agent loading', async () => {
      const agentId = 'ephemeral_test';
      const endpoint = 'openai';

      const originalModule = jest.requireActual('librechat-data-provider');

      const mockDataProvider = {
        ...originalModule,
        Constants: {
          ...originalModule.Constants,
          EPHEMERAL_AGENT_ID: 'ephemeral_test',
        },
      };

      jest.doMock('librechat-data-provider', () => mockDataProvider);

      expect(agentId).toBeDefined();
      expect(endpoint).toBeDefined();

      jest.dontMock('librechat-data-provider');
    });

    test('should handle loadAgent functionality and errors', async () => {
      const agentId = `agent_${uuidv4()}`;
      const authorId = new mongoose.Types.ObjectId();

      await createAgent({
        id: agentId,
        name: 'Test Load Agent',
        provider: 'test',
        model: 'test-model',
        author: authorId,
        tools: ['tool1', 'tool2'],
      });

      const agent = await getAgent({ id: agentId });

      expect(agent).toBeDefined();
      expect(agent.id).toBe(agentId);
      expect(agent.name).toBe('Test Load Agent');
      expect(agent.tools).toEqual(expect.arrayContaining(['tool1', 'tool2']));

      const mockLoadAgent = jest.fn().mockResolvedValue(agent);
      const loadedAgent = await mockLoadAgent();
      expect(loadedAgent).toBeDefined();
      expect(loadedAgent.id).toBe(agentId);

      const nonExistentId = `agent_${uuidv4()}`;
      const nonExistentAgent = await getAgent({ id: nonExistentId });
      expect(nonExistentAgent).toBeNull();

      const mockLoadAgentError = jest.fn().mockRejectedValue(new Error('No agent found with ID'));
      await expect(mockLoadAgentError()).rejects.toThrow('No agent found with ID');
    });

    describe('Edge Cases', () => {
      test.each([
        {
          name: 'getAgent with undefined search parameters',
          fn: () => getAgent(undefined),
          expected: null,
        },
        {
          name: 'deleteAgent with non-existent agent',
          fn: () => deleteAgent({ id: 'non-existent' }),
          expected: null,
        },
      ])('$name should return null', async ({ fn, expected }) => {
        const result = await fn();
        expect(result).toBe(expected);
      });

      test('should handle getListAgents with invalid author format', async () => {
        try {
          const result = await getListAgents({ author: 'invalid-object-id' });
          expect(result.data).toEqual([]);
        } catch (error) {
          expect(error).toBeDefined();
        }
      });

      test('should handle getListAgents with no agents', async () => {
        const authorId = new mongoose.Types.ObjectId();
        const result = await getListAgents({ author: authorId.toString() });

        expect(result).toBeDefined();
        expect(result.data).toEqual([]);
        expect(result.has_more).toBe(false);
        expect(result.first_id).toBeNull();
        expect(result.last_id).toBeNull();
      });

      test('should handle updateAgentProjects with non-existent agent', async () => {
        const nonExistentId = `agent_${uuidv4()}`;
        const userId = new mongoose.Types.ObjectId();
        const projectId = new mongoose.Types.ObjectId();

        const result = await updateAgentProjects({
          user: { id: userId.toString() },
          agentId: nonExistentId,
          projectIds: [projectId.toString()],
        });

        expect(result).toBeNull();
      });
    });
  });

  describe('Agent Version History', () => {
    let mongoServer;

    beforeAll(async () => {
      mongoServer = await MongoMemoryServer.create();
      const mongoUri = mongoServer.getUri();
      await mongoose.connect(mongoUri);
    });

    afterAll(async () => {
      await mongoose.disconnect();
      await mongoServer.stop();
    });

    beforeEach(async () => {
      await Agent.deleteMany({});
    });

    test('should create an agent with a single entry in versions array', async () => {
      const agent = await createBasicAgent();

      expect(agent.versions).toBeDefined();
      expect(Array.isArray(agent.versions)).toBe(true);
      expect(agent.versions).toHaveLength(1);
      expect(agent.versions[0].name).toBe('Test Agent');
      expect(agent.versions[0].provider).toBe('test');
      expect(agent.versions[0].model).toBe('test-model');
    });

    test('should accumulate version history across multiple updates', async () => {
      const agentId = `agent_${uuidv4()}`;
      const author = new mongoose.Types.ObjectId();
      await createAgent({
        id: agentId,
        name: 'First Name',
        provider: 'test',
        model: 'test-model',
        author,
        description: 'First description',
      });

      await updateAgent(
        { id: agentId },
        { name: 'Second Name', description: 'Second description' },
      );
      await updateAgent({ id: agentId }, { name: 'Third Name', model: 'new-model' });
      const finalAgent = await updateAgent({ id: agentId }, { description: 'Final description' });

      expect(finalAgent.versions).toBeDefined();
      expect(Array.isArray(finalAgent.versions)).toBe(true);
      expect(finalAgent.versions).toHaveLength(4);

<<<<<<< HEAD
    const updatedAgent = await Agent.findOne({ id: agent.id });
    // Check if the array is empty or the tool resource itself is removed
    const finalFileIds = updatedAgent.tool_resources?.test_tool?.file_ids ?? [];
    expect(finalFileIds).toHaveLength(0);
  });
});

describe('Agent CRUD Operations', () => {
  let mongoServer;

  beforeAll(async () => {
    mongoServer = await MongoMemoryServer.create();
    const mongoUri = mongoServer.getUri();
    await mongoose.connect(mongoUri);
  });

  afterAll(async () => {
    await mongoose.disconnect();
    await mongoServer.stop();
  });

  beforeEach(async () => {
    await Agent.deleteMany({});
  });

  test('should create and get an agent', async () => {
    const agentId = `agent_${uuidv4()}`;
    const authorId = new mongoose.Types.ObjectId();

    const newAgent = await createAgent({
      id: agentId,
      name: 'Test Agent',
      provider: 'test',
      model: 'test-model',
      author: authorId,
      description: 'Test description',
    });

    expect(newAgent).toBeDefined();
    expect(newAgent.id).toBe(agentId);
    expect(newAgent.name).toBe('Test Agent');

    const retrievedAgent = await getAgent({ id: agentId });
    expect(retrievedAgent).toBeDefined();
    expect(retrievedAgent.id).toBe(agentId);
    expect(retrievedAgent.name).toBe('Test Agent');
    expect(retrievedAgent.description).toBe('Test description');
  });

  test('should delete an agent', async () => {
    const agentId = `agent_${uuidv4()}`;
    const authorId = new mongoose.Types.ObjectId();

    await createAgent({
      id: agentId,
      name: 'Agent To Delete',
      provider: 'test',
      model: 'test-model',
      author: authorId,
    });

    const agentBeforeDelete = await getAgent({ id: agentId });
    expect(agentBeforeDelete).toBeDefined();

    await deleteAgent({ id: agentId });

    const agentAfterDelete = await getAgent({ id: agentId });
    expect(agentAfterDelete).toBeNull();
  });

  test('should list agents by author', async () => {
    const authorId = new mongoose.Types.ObjectId();
    const otherAuthorId = new mongoose.Types.ObjectId();

    const agentIds = [];
    for (let i = 0; i < 5; i++) {
      const id = `agent_${uuidv4()}`;
      agentIds.push(id);
      await createAgent({
        id,
        name: `Agent ${i}`,
=======
      expect(finalAgent.versions[0].name).toBe('First Name');
      expect(finalAgent.versions[0].description).toBe('First description');
      expect(finalAgent.versions[0].model).toBe('test-model');

      expect(finalAgent.versions[1].name).toBe('Second Name');
      expect(finalAgent.versions[1].description).toBe('Second description');
      expect(finalAgent.versions[1].model).toBe('test-model');

      expect(finalAgent.versions[2].name).toBe('Third Name');
      expect(finalAgent.versions[2].description).toBe('Second description');
      expect(finalAgent.versions[2].model).toBe('new-model');

      expect(finalAgent.versions[3].name).toBe('Third Name');
      expect(finalAgent.versions[3].description).toBe('Final description');
      expect(finalAgent.versions[3].model).toBe('new-model');

      expect(finalAgent.name).toBe('Third Name');
      expect(finalAgent.description).toBe('Final description');
      expect(finalAgent.model).toBe('new-model');
    });

    test('should not include metadata fields in version history', async () => {
      const agentId = `agent_${uuidv4()}`;
      await createAgent({
        id: agentId,
        name: 'Test Agent',
        provider: 'test',
        model: 'test-model',
        author: new mongoose.Types.ObjectId(),
      });

      const updatedAgent = await updateAgent({ id: agentId }, { description: 'New description' });

      expect(updatedAgent.versions).toHaveLength(2);
      expect(updatedAgent.versions[0]._id).toBeUndefined();
      expect(updatedAgent.versions[0].__v).toBeUndefined();
      expect(updatedAgent.versions[0].name).toBe('Test Agent');
      expect(updatedAgent.versions[0].author).toBeUndefined();

      expect(updatedAgent.versions[1]._id).toBeUndefined();
      expect(updatedAgent.versions[1].__v).toBeUndefined();
    });

    test('should not recursively include previous versions', async () => {
      const agentId = `agent_${uuidv4()}`;
      await createAgent({
        id: agentId,
        name: 'Test Agent',
        provider: 'test',
        model: 'test-model',
        author: new mongoose.Types.ObjectId(),
      });

      await updateAgent({ id: agentId }, { name: 'Updated Name 1' });
      await updateAgent({ id: agentId }, { name: 'Updated Name 2' });
      const finalAgent = await updateAgent({ id: agentId }, { name: 'Updated Name 3' });

      expect(finalAgent.versions).toHaveLength(4);

      finalAgent.versions.forEach((version) => {
        expect(version.versions).toBeUndefined();
      });
    });

    test('should handle MongoDB operators and field updates correctly', async () => {
      const agentId = `agent_${uuidv4()}`;
      const authorId = new mongoose.Types.ObjectId();
      const projectId = new mongoose.Types.ObjectId();

      await createAgent({
        id: agentId,
        name: 'MongoDB Operator Test',
        provider: 'test',
        model: 'test-model',
        author: authorId,
        tools: ['tool1'],
      });

      await updateAgent(
        { id: agentId },
        {
          description: 'Updated description',
          $push: { tools: 'tool2' },
          $addToSet: { projectIds: projectId },
        },
      );

      const firstUpdate = await getAgent({ id: agentId });
      expect(firstUpdate.description).toBe('Updated description');
      expect(firstUpdate.tools).toContain('tool1');
      expect(firstUpdate.tools).toContain('tool2');
      expect(firstUpdate.projectIds.map((id) => id.toString())).toContain(projectId.toString());
      expect(firstUpdate.versions).toHaveLength(2);

      await updateAgent(
        { id: agentId },
        {
          tools: ['tool2', 'tool3'],
        },
      );

      const secondUpdate = await getAgent({ id: agentId });
      expect(secondUpdate.tools).toHaveLength(2);
      expect(secondUpdate.tools).toContain('tool2');
      expect(secondUpdate.tools).toContain('tool3');
      expect(secondUpdate.tools).not.toContain('tool1');
      expect(secondUpdate.versions).toHaveLength(3);

      await updateAgent(
        { id: agentId },
        {
          $push: { tools: 'tool3' },
        },
      );

      const thirdUpdate = await getAgent({ id: agentId });
      const toolCount = thirdUpdate.tools.filter((t) => t === 'tool3').length;
      expect(toolCount).toBe(2);
      expect(thirdUpdate.versions).toHaveLength(4);
    });

    test('should handle parameter objects correctly', async () => {
      const agentId = `agent_${uuidv4()}`;
      const authorId = new mongoose.Types.ObjectId();

      await createAgent({
        id: agentId,
        name: 'Parameters Test',
        provider: 'test',
        model: 'test-model',
        author: authorId,
        model_parameters: { temperature: 0.7 },
      });

      const updatedAgent = await updateAgent(
        { id: agentId },
        { model_parameters: { temperature: 0.8 } },
      );

      expect(updatedAgent.versions).toHaveLength(2);
      expect(updatedAgent.model_parameters.temperature).toBe(0.8);

      await updateAgent(
        { id: agentId },
        {
          model_parameters: {
            temperature: 0.8,
            max_tokens: 1000,
          },
        },
      );

      const complexAgent = await getAgent({ id: agentId });
      expect(complexAgent.versions).toHaveLength(3);
      expect(complexAgent.model_parameters.temperature).toBe(0.8);
      expect(complexAgent.model_parameters.max_tokens).toBe(1000);

      await updateAgent({ id: agentId }, { model_parameters: {} });

      const emptyParamsAgent = await getAgent({ id: agentId });
      expect(emptyParamsAgent.versions).toHaveLength(4);
      expect(emptyParamsAgent.model_parameters).toEqual({});
    });

    test('should detect duplicate versions and reject updates', async () => {
      const originalConsoleError = console.error;
      console.error = jest.fn();

      try {
        const authorId = new mongoose.Types.ObjectId();
        const testCases = generateVersionTestCases();

        for (const testCase of testCases) {
          const testAgentId = `agent_${uuidv4()}`;

          await createAgent({
            id: testAgentId,
            provider: 'test',
            model: 'test-model',
            author: authorId,
            ...testCase.initial,
          });

          await updateAgent({ id: testAgentId }, testCase.update);

          let error;
          try {
            await updateAgent({ id: testAgentId }, testCase.duplicate);
          } catch (e) {
            error = e;
          }

          expect(error).toBeDefined();
          expect(error.message).toContain('Duplicate version');
          expect(error.statusCode).toBe(409);
          expect(error.details).toBeDefined();
          expect(error.details.duplicateVersion).toBeDefined();

          const agent = await getAgent({ id: testAgentId });
          expect(agent.versions).toHaveLength(2);
        }
      } finally {
        console.error = originalConsoleError;
      }
    });

    test('should track updatedBy when a different user updates an agent', async () => {
      const agentId = `agent_${uuidv4()}`;
      const originalAuthor = new mongoose.Types.ObjectId();
      const updatingUser = new mongoose.Types.ObjectId();

      await createAgent({
        id: agentId,
        name: 'Original Agent',
        provider: 'test',
        model: 'test-model',
        author: originalAuthor,
        description: 'Original description',
      });

      const updatedAgent = await updateAgent(
        { id: agentId },
        { name: 'Updated Agent', description: 'Updated description' },
        { updatingUserId: updatingUser.toString() },
      );

      expect(updatedAgent.versions).toHaveLength(2);
      expect(updatedAgent.versions[1].updatedBy.toString()).toBe(updatingUser.toString());
      expect(updatedAgent.author.toString()).toBe(originalAuthor.toString());
    });

    test('should include updatedBy even when the original author updates the agent', async () => {
      const agentId = `agent_${uuidv4()}`;
      const originalAuthor = new mongoose.Types.ObjectId();

      await createAgent({
        id: agentId,
        name: 'Original Agent',
        provider: 'test',
        model: 'test-model',
        author: originalAuthor,
        description: 'Original description',
      });

      const updatedAgent = await updateAgent(
        { id: agentId },
        { name: 'Updated Agent', description: 'Updated description' },
        { updatingUserId: originalAuthor.toString() },
      );

      expect(updatedAgent.versions).toHaveLength(2);
      expect(updatedAgent.versions[1].updatedBy.toString()).toBe(originalAuthor.toString());
      expect(updatedAgent.author.toString()).toBe(originalAuthor.toString());
    });

    test('should track multiple different users updating the same agent', async () => {
      const agentId = `agent_${uuidv4()}`;
      const originalAuthor = new mongoose.Types.ObjectId();
      const user1 = new mongoose.Types.ObjectId();
      const user2 = new mongoose.Types.ObjectId();
      const user3 = new mongoose.Types.ObjectId();

      await createAgent({
        id: agentId,
        name: 'Original Agent',
        provider: 'test',
        model: 'test-model',
        author: originalAuthor,
        description: 'Original description',
      });

      // User 1 makes an update
      await updateAgent(
        { id: agentId },
        { name: 'Updated by User 1', description: 'First update' },
        { updatingUserId: user1.toString() },
      );

      // Original author makes an update
      await updateAgent(
        { id: agentId },
        { description: 'Updated by original author' },
        { updatingUserId: originalAuthor.toString() },
      );

      // User 2 makes an update
      await updateAgent(
        { id: agentId },
        { name: 'Updated by User 2', model: 'new-model' },
        { updatingUserId: user2.toString() },
      );

      // User 3 makes an update
      const finalAgent = await updateAgent(
        { id: agentId },
        { description: 'Final update by User 3' },
        { updatingUserId: user3.toString() },
      );

      expect(finalAgent.versions).toHaveLength(5);
      expect(finalAgent.author.toString()).toBe(originalAuthor.toString());

      // Check that each version has the correct updatedBy
      expect(finalAgent.versions[0].updatedBy).toBeUndefined(); // Initial creation has no updatedBy
      expect(finalAgent.versions[1].updatedBy.toString()).toBe(user1.toString());
      expect(finalAgent.versions[2].updatedBy.toString()).toBe(originalAuthor.toString());
      expect(finalAgent.versions[3].updatedBy.toString()).toBe(user2.toString());
      expect(finalAgent.versions[4].updatedBy.toString()).toBe(user3.toString());

      // Verify the final state
      expect(finalAgent.name).toBe('Updated by User 2');
      expect(finalAgent.description).toBe('Final update by User 3');
      expect(finalAgent.model).toBe('new-model');
    });

    test('should preserve original author during agent restoration', async () => {
      const agentId = `agent_${uuidv4()}`;
      const originalAuthor = new mongoose.Types.ObjectId();
      const updatingUser = new mongoose.Types.ObjectId();

      await createAgent({
        id: agentId,
        name: 'Original Agent',
        provider: 'test',
        model: 'test-model',
        author: originalAuthor,
        description: 'Original description',
      });

      await updateAgent(
        { id: agentId },
        { name: 'Updated Agent', description: 'Updated description' },
        { updatingUserId: updatingUser.toString() },
      );

      const { revertAgentVersion } = require('./Agent');
      const revertedAgent = await revertAgentVersion({ id: agentId }, 0);

      expect(revertedAgent.author.toString()).toBe(originalAuthor.toString());
      expect(revertedAgent.name).toBe('Original Agent');
      expect(revertedAgent.description).toBe('Original description');
    });

    test('should detect action metadata changes and force version update', async () => {
      const agentId = `agent_${uuidv4()}`;
      const authorId = new mongoose.Types.ObjectId();
      const actionId = 'testActionId123';

      // Create agent with actions
      await createAgent({
        id: agentId,
        name: 'Agent with Actions',
        provider: 'test',
        model: 'test-model',
        author: authorId,
        actions: [`test.com_action_${actionId}`],
        tools: ['listEvents_action_test.com', 'createEvent_action_test.com'],
      });

      // First update with forceVersion should create a version
      const firstUpdate = await updateAgent(
        { id: agentId },
        { tools: ['listEvents_action_test.com', 'createEvent_action_test.com'] },
        { updatingUserId: authorId.toString(), forceVersion: true },
      );

      expect(firstUpdate.versions).toHaveLength(2);

      // Second update with same data but forceVersion should still create a version
      const secondUpdate = await updateAgent(
        { id: agentId },
        { tools: ['listEvents_action_test.com', 'createEvent_action_test.com'] },
        { updatingUserId: authorId.toString(), forceVersion: true },
      );

      expect(secondUpdate.versions).toHaveLength(3);

      // Update without forceVersion and no changes should not create a version
      let error;
      try {
        await updateAgent(
          { id: agentId },
          { tools: ['listEvents_action_test.com', 'createEvent_action_test.com'] },
          { updatingUserId: authorId.toString(), forceVersion: false },
        );
      } catch (e) {
        error = e;
      }

      expect(error).toBeDefined();
      expect(error.message).toContain('Duplicate version');
      expect(error.statusCode).toBe(409);
    });

    test('should handle isDuplicateVersion with arrays containing null/undefined values', async () => {
      const agentId = `agent_${uuidv4()}`;
      const authorId = new mongoose.Types.ObjectId();

      await createAgent({
        id: agentId,
        name: 'Test Agent',
        provider: 'test',
        model: 'test-model',
        author: authorId,
        tools: ['tool1', null, 'tool2', undefined],
      });

      // Update with same array but different null/undefined arrangement
      const updatedAgent = await updateAgent({ id: agentId }, { tools: ['tool1', 'tool2'] });

      expect(updatedAgent.versions).toHaveLength(2);
      expect(updatedAgent.tools).toEqual(['tool1', 'tool2']);
    });

    test('should handle isDuplicateVersion with empty objects in tool_kwargs', async () => {
      const agentId = `agent_${uuidv4()}`;
      const authorId = new mongoose.Types.ObjectId();

      await createAgent({
        id: agentId,
        name: 'Test Agent',
        provider: 'test',
        model: 'test-model',
        author: authorId,
        tool_kwargs: [
          { tool: 'tool1', config: { setting: 'value' } },
          {},
          { tool: 'tool2', config: {} },
        ],
      });

      // Try to update with reordered but equivalent tool_kwargs
      const updatedAgent = await updateAgent(
        { id: agentId },
        {
          tool_kwargs: [
            { tool: 'tool2', config: {} },
            { tool: 'tool1', config: { setting: 'value' } },
            {},
          ],
        },
      );

      // Should create new version as order matters for arrays
      expect(updatedAgent.versions).toHaveLength(2);
    });

    test('should handle isDuplicateVersion with mixed primitive and object arrays', async () => {
      const agentId = `agent_${uuidv4()}`;
      const authorId = new mongoose.Types.ObjectId();

      await createAgent({
        id: agentId,
        name: 'Test Agent',
        provider: 'test',
        model: 'test-model',
        author: authorId,
        mixed_array: [1, 'string', { key: 'value' }, true, null],
      });

      // Update with same values but different types
      const updatedAgent = await updateAgent(
        { id: agentId },
        { mixed_array: ['1', 'string', { key: 'value' }, 'true', null] },
      );

      // Should create new version as types differ
      expect(updatedAgent.versions).toHaveLength(2);
    });

    test('should handle isDuplicateVersion with deeply nested objects', async () => {
      const agentId = `agent_${uuidv4()}`;
      const authorId = new mongoose.Types.ObjectId();

      const deepObject = {
        level1: {
          level2: {
            level3: {
              level4: {
                value: 'deep',
                array: [1, 2, { nested: true }],
              },
            },
          },
        },
      };

      await createAgent({
        id: agentId,
        name: 'Test Agent',
        provider: 'test',
        model: 'test-model',
        author: authorId,
        model_parameters: deepObject,
      });

      // First create a version with changes
      await updateAgent({ id: agentId }, { description: 'Updated' });

      // Then try to create duplicate of the original version
      await updateAgent(
        { id: agentId },
        {
          model_parameters: deepObject,
          description: undefined,
        },
      );

      // Since we're updating back to the same model_parameters but with a different description,
      // it should create a new version
      const agent = await getAgent({ id: agentId });
      expect(agent.versions).toHaveLength(3);
    });

    test('should handle version comparison with special field types', async () => {
      const agentId = `agent_${uuidv4()}`;
      const authorId = new mongoose.Types.ObjectId();
      const projectId = new mongoose.Types.ObjectId();

      await createAgent({
        id: agentId,
        name: 'Test Agent',
        provider: 'test',
        model: 'test-model',
        author: authorId,
        projectIds: [projectId],
        model_parameters: { temperature: 0.7 },
      });

      // Update with a real field change first
      const firstUpdate = await updateAgent({ id: agentId }, { description: 'New description' });

      expect(firstUpdate.versions).toHaveLength(2);

      // Update with model parameters change
      const secondUpdate = await updateAgent(
        { id: agentId },
        { model_parameters: { temperature: 0.8 } },
      );

      expect(secondUpdate.versions).toHaveLength(3);
    });

    describe('Edge Cases', () => {
      test('should handle extremely large version history', async () => {
        const agentId = `agent_${uuidv4()}`;
        const authorId = new mongoose.Types.ObjectId();

        await createAgent({
          id: agentId,
          name: 'Version Test',
          provider: 'test',
          model: 'test-model',
          author: authorId,
        });

        for (let i = 0; i < 20; i++) {
          await updateAgent({ id: agentId }, { description: `Version ${i}` });
        }

        const agent = await getAgent({ id: agentId });
        expect(agent.versions).toHaveLength(21);
        expect(agent.description).toBe('Version 19');
      });

      test('should handle revertAgentVersion with invalid version index', async () => {
        const agentId = `agent_${uuidv4()}`;
        const authorId = new mongoose.Types.ObjectId();

        await createAgent({
          id: agentId,
          name: 'Test Agent',
          provider: 'test',
          model: 'test-model',
          author: authorId,
        });

        await expect(revertAgentVersion({ id: agentId }, 5)).rejects.toThrow('Version 5 not found');
      });

      test('should handle revertAgentVersion with non-existent agent', async () => {
        const nonExistentId = `agent_${uuidv4()}`;

        await expect(revertAgentVersion({ id: nonExistentId }, 0)).rejects.toThrow(
          'Agent not found',
        );
      });

      test('should handle updateAgent with empty update object', async () => {
        const agentId = `agent_${uuidv4()}`;
        const authorId = new mongoose.Types.ObjectId();

        await createAgent({
          id: agentId,
          name: 'Test Agent',
          provider: 'test',
          model: 'test-model',
          author: authorId,
        });

        const updatedAgent = await updateAgent({ id: agentId }, {});

        expect(updatedAgent).toBeDefined();
        expect(updatedAgent.name).toBe('Test Agent');
        expect(updatedAgent.versions).toHaveLength(1);
      });
    });
  });

  describe('Action Metadata and Hash Generation', () => {
    let mongoServer;

    beforeAll(async () => {
      mongoServer = await MongoMemoryServer.create();
      const mongoUri = mongoServer.getUri();
      await mongoose.connect(mongoUri);
    });

    afterAll(async () => {
      await mongoose.disconnect();
      await mongoServer.stop();
    });

    beforeEach(async () => {
      await Agent.deleteMany({});
    });

    test('should generate consistent hash for same action metadata', async () => {
      const actionIds = ['test.com_action_123', 'example.com_action_456'];
      const actions = [
        {
          action_id: '123',
          metadata: { version: '1.0', endpoints: ['GET /api/test'], schema: { type: 'object' } },
        },
        {
          action_id: '456',
          metadata: {
            version: '2.0',
            endpoints: ['POST /api/example'],
            schema: { type: 'string' },
          },
        },
      ];

      const hash1 = await generateActionMetadataHash(actionIds, actions);
      const hash2 = await generateActionMetadataHash(actionIds, actions);

      expect(hash1).toBe(hash2);
      expect(typeof hash1).toBe('string');
      expect(hash1.length).toBe(64); // SHA-256 produces 64 character hex string
    });

    test('should generate different hashes for different action metadata', async () => {
      const actionIds = ['test.com_action_123'];
      const actions1 = [
        { action_id: '123', metadata: { version: '1.0', endpoints: ['GET /api/test'] } },
      ];
      const actions2 = [
        { action_id: '123', metadata: { version: '2.0', endpoints: ['GET /api/test'] } },
      ];

      const hash1 = await generateActionMetadataHash(actionIds, actions1);
      const hash2 = await generateActionMetadataHash(actionIds, actions2);

      expect(hash1).not.toBe(hash2);
    });

    test('should handle empty action arrays', async () => {
      const hash = await generateActionMetadataHash([], []);
      expect(hash).toBe('');
    });

    test('should handle null or undefined action arrays', async () => {
      const hash1 = await generateActionMetadataHash(null, []);
      const hash2 = await generateActionMetadataHash(undefined, []);

      expect(hash1).toBe('');
      expect(hash2).toBe('');
    });

    test('should handle missing action metadata gracefully', async () => {
      const actionIds = ['test.com_action_123', 'missing.com_action_999'];
      const actions = [
        { action_id: '123', metadata: { version: '1.0' } },
        // missing action with id '999'
      ];

      const hash = await generateActionMetadataHash(actionIds, actions);
      expect(typeof hash).toBe('string');
      expect(hash.length).toBe(64);
    });

    test('should sort action IDs for consistent hashing', async () => {
      const actionIds1 = ['b.com_action_2', 'a.com_action_1'];
      const actionIds2 = ['a.com_action_1', 'b.com_action_2'];
      const actions = [
        { action_id: '1', metadata: { version: '1.0' } },
        { action_id: '2', metadata: { version: '2.0' } },
      ];

      const hash1 = await generateActionMetadataHash(actionIds1, actions);
      const hash2 = await generateActionMetadataHash(actionIds2, actions);

      expect(hash1).toBe(hash2);
    });

    test('should handle complex nested metadata objects', async () => {
      const actionIds = ['complex.com_action_1'];
      const actions = [
        {
          action_id: '1',
          metadata: {
            version: '1.0',
            schema: {
              type: 'object',
              properties: {
                name: { type: 'string' },
                nested: {
                  type: 'object',
                  properties: {
                    id: { type: 'number' },
                    tags: { type: 'array', items: { type: 'string' } },
                  },
                },
              },
            },
            endpoints: [
              { path: '/api/test', method: 'GET', params: ['id'] },
              { path: '/api/create', method: 'POST', body: true },
            ],
          },
        },
      ];

      const hash = await generateActionMetadataHash(actionIds, actions);
      expect(typeof hash).toBe('string');
      expect(hash.length).toBe(64);
    });

    describe('Edge Cases', () => {
      test('should handle generateActionMetadataHash with null metadata', async () => {
        const hash = await generateActionMetadataHash(
          ['test.com_action_1'],
          [{ action_id: '1', metadata: null }],
        );
        expect(typeof hash).toBe('string');
      });

      test('should handle generateActionMetadataHash with deeply nested metadata', async () => {
        const deepMetadata = {
          level1: {
            level2: {
              level3: {
                level4: {
                  level5: 'deep value',
                  array: [1, 2, { nested: true }],
                },
              },
            },
          },
        };

        const hash = await generateActionMetadataHash(
          ['test.com_action_1'],
          [{ action_id: '1', metadata: deepMetadata }],
        );

        expect(typeof hash).toBe('string');
        expect(hash.length).toBe(64);
      });

      test('should handle generateActionMetadataHash with special characters', async () => {
        const specialMetadata = {
          unicode: '🚀🎉👍',
          symbols: '!@#$%^&*()_+-=[]{}|;:,.<>?',
          quotes: 'single\'s and "doubles"',
          newlines: 'line1\nline2\r\nline3',
        };

        const hash = await generateActionMetadataHash(
          ['test.com_action_1'],
          [{ action_id: '1', metadata: specialMetadata }],
        );

        expect(typeof hash).toBe('string');
        expect(hash.length).toBe(64);
      });
    });
  });

  describe('Load Agent Functionality', () => {
    let mongoServer;

    beforeAll(async () => {
      mongoServer = await MongoMemoryServer.create();
      const mongoUri = mongoServer.getUri();
      await mongoose.connect(mongoUri);
    });

    afterAll(async () => {
      await mongoose.disconnect();
      await mongoServer.stop();
    });

    beforeEach(async () => {
      await Agent.deleteMany({});
    });

    test('should return null when agent_id is not provided', async () => {
      const mockReq = { user: { id: 'user123' } };
      const result = await loadAgent({
        req: mockReq,
        agent_id: null,
        endpoint: 'openai',
        model_parameters: { model: 'gpt-4' },
      });

      expect(result).toBeNull();
    });

    test('should return null when agent_id is empty string', async () => {
      const mockReq = { user: { id: 'user123' } };
      const result = await loadAgent({
        req: mockReq,
        agent_id: '',
        endpoint: 'openai',
        model_parameters: { model: 'gpt-4' },
      });

      expect(result).toBeNull();
    });

    test('should test ephemeral agent loading logic', async () => {
      const { EPHEMERAL_AGENT_ID } = require('librechat-data-provider').Constants;

      const mockReq = {
        user: { id: 'user123' },
        body: {
          promptPrefix: 'Test instructions',
          ephemeralAgent: {
            execute_code: true,
            web_search: true,
            mcp: ['server1', 'server2'],
          },
        },
        app: {
          locals: {
            availableTools: {
              tool1_mcp_server1: {},
              tool2_mcp_server2: {},
              another_tool: {},
            },
          },
        },
      };

      const result = await loadAgent({
        req: mockReq,
        agent_id: EPHEMERAL_AGENT_ID,
        endpoint: 'openai',
        model_parameters: { model: 'gpt-4', temperature: 0.7 },
      });

      if (result) {
        expect(result.id).toBe(EPHEMERAL_AGENT_ID);
        expect(result.instructions).toBe('Test instructions');
        expect(result.provider).toBe('openai');
        expect(result.model).toBe('gpt-4');
        expect(result.model_parameters.temperature).toBe(0.7);
        expect(result.tools).toContain('execute_code');
        expect(result.tools).toContain('web_search');
        expect(result.tools).toContain('tool1_mcp_server1');
        expect(result.tools).toContain('tool2_mcp_server2');
      } else {
        expect(result).toBeNull();
      }
    });

    test('should return null for non-existent agent', async () => {
      const mockReq = { user: { id: 'user123' } };
      const result = await loadAgent({
        req: mockReq,
        agent_id: 'non_existent_agent',
        endpoint: 'openai',
        model_parameters: { model: 'gpt-4' },
      });

      expect(result).toBeNull();
    });

    test('should load agent when user is the author', async () => {
      const userId = new mongoose.Types.ObjectId();
      const agentId = `agent_${uuidv4()}`;

      await createAgent({
        id: agentId,
        name: 'Test Agent',
        provider: 'openai',
        model: 'gpt-4',
        author: userId,
        description: 'Test description',
        tools: ['web_search'],
      });

      const mockReq = { user: { id: userId.toString() } };
      const result = await loadAgent({
        req: mockReq,
        agent_id: agentId,
        endpoint: 'openai',
        model_parameters: { model: 'gpt-4' },
      });

      expect(result).toBeDefined();
      expect(result.id).toBe(agentId);
      expect(result.name).toBe('Test Agent');
      expect(result.author.toString()).toBe(userId.toString());
      expect(result.version).toBe(1);
    });

    test('should return null when user is not author and agent has no projectIds', async () => {
      const authorId = new mongoose.Types.ObjectId();
      const userId = new mongoose.Types.ObjectId();
      const agentId = `agent_${uuidv4()}`;

      await createAgent({
        id: agentId,
        name: 'Test Agent',
        provider: 'openai',
        model: 'gpt-4',
        author: authorId,
      });

      const mockReq = { user: { id: userId.toString() } };
      const result = await loadAgent({
        req: mockReq,
        agent_id: agentId,
        endpoint: 'openai',
        model_parameters: { model: 'gpt-4' },
      });

      expect(result).toBeFalsy();
    });

    test('should handle ephemeral agent with no MCP servers', async () => {
      const { EPHEMERAL_AGENT_ID } = require('librechat-data-provider').Constants;

      const mockReq = {
        user: { id: 'user123' },
        body: {
          promptPrefix: 'Simple instructions',
          ephemeralAgent: {
            execute_code: false,
            web_search: false,
            mcp: [],
          },
        },
        app: {
          locals: {
            availableTools: {},
          },
        },
      };

      const result = await loadAgent({
        req: mockReq,
        agent_id: EPHEMERAL_AGENT_ID,
        endpoint: 'openai',
        model_parameters: { model: 'gpt-3.5-turbo' },
      });

      if (result) {
        expect(result.tools).toEqual([]);
        expect(result.instructions).toBe('Simple instructions');
      } else {
        expect(result).toBeFalsy();
      }
    });

    test('should handle ephemeral agent with undefined ephemeralAgent in body', async () => {
      const { EPHEMERAL_AGENT_ID } = require('librechat-data-provider').Constants;

      const mockReq = {
        user: { id: 'user123' },
        body: {
          promptPrefix: 'Basic instructions',
        },
        app: {
          locals: {
            availableTools: {},
          },
        },
      };

      const result = await loadAgent({
        req: mockReq,
        agent_id: EPHEMERAL_AGENT_ID,
        endpoint: 'openai',
        model_parameters: { model: 'gpt-4' },
      });

      if (result) {
        expect(result.tools).toEqual([]);
      } else {
        expect(result).toBeFalsy();
      }
    });

    describe('Edge Cases', () => {
      test('should handle loadAgent with malformed req object', async () => {
        const result = await loadAgent({
          req: null,
          agent_id: 'test',
          endpoint: 'openai',
          model_parameters: { model: 'gpt-4' },
        });

        expect(result).toBeNull();
      });

      test('should handle ephemeral agent with extremely large tool list', async () => {
        const { EPHEMERAL_AGENT_ID } = require('librechat-data-provider').Constants;

        const largeToolList = Array.from({ length: 100 }, (_, i) => `tool_${i}_mcp_server1`);
        const mockReq = {
          user: { id: 'user123' },
          body: {
            promptPrefix: 'Test',
            ephemeralAgent: {
              execute_code: true,
              web_search: true,
              mcp: ['server1'],
            },
          },
          app: {
            locals: {
              availableTools: largeToolList.reduce((acc, tool) => {
                acc[tool] = {};
                return acc;
              }, {}),
            },
          },
        };

        const result = await loadAgent({
          req: mockReq,
          agent_id: EPHEMERAL_AGENT_ID,
          endpoint: 'openai',
          model_parameters: { model: 'gpt-4' },
        });

        if (result) {
          expect(result.tools.length).toBeGreaterThan(100);
        }
      });

      test('should handle loadAgent with agent from different project', async () => {
        const authorId = new mongoose.Types.ObjectId();
        const userId = new mongoose.Types.ObjectId();
        const agentId = `agent_${uuidv4()}`;
        const projectId = new mongoose.Types.ObjectId();

        await createAgent({
          id: agentId,
          name: 'Project Agent',
          provider: 'openai',
          model: 'gpt-4',
          author: authorId,
          projectIds: [projectId],
        });

        const mockReq = { user: { id: userId.toString() } };
        const result = await loadAgent({
          req: mockReq,
          agent_id: agentId,
          endpoint: 'openai',
          model_parameters: { model: 'gpt-4' },
        });

        expect(result).toBeFalsy();
      });
    });
  });

  describe('Agent Edge Cases and Error Handling', () => {
    let mongoServer;

    beforeAll(async () => {
      mongoServer = await MongoMemoryServer.create();
      const mongoUri = mongoServer.getUri();
      await mongoose.connect(mongoUri);
    });

    afterAll(async () => {
      await mongoose.disconnect();
      await mongoServer.stop();
    });

    beforeEach(async () => {
      await Agent.deleteMany({});
    });

    test('should handle agent creation with minimal required fields', async () => {
      const agentId = `agent_${uuidv4()}`;
      const authorId = new mongoose.Types.ObjectId();

      const agent = await createAgent({
        id: agentId,
>>>>>>> dff4fcac
        provider: 'test',
        model: 'test-model',
        author: authorId,
      });
<<<<<<< HEAD
    }

    for (let i = 0; i < 3; i++) {
      await createAgent({
        id: `other_agent_${uuidv4()}`,
        name: `Other Agent ${i}`,
        provider: 'test',
        model: 'test-model',
        author: otherAuthorId,
      });
    }

    const result = await getListAgents({ author: authorId.toString() });

    expect(result).toBeDefined();
    expect(result.data).toBeDefined();
    expect(result.data).toHaveLength(5);
    expect(result.has_more).toBe(true);

    for (const agent of result.data) {
      expect(agent.author).toBe(authorId.toString());
    }
  });

  test('should update agent projects', async () => {
    const agentId = `agent_${uuidv4()}`;
    const authorId = new mongoose.Types.ObjectId();
    const projectId1 = new mongoose.Types.ObjectId();
    const projectId2 = new mongoose.Types.ObjectId();
    const projectId3 = new mongoose.Types.ObjectId();

    await createAgent({
      id: agentId,
      name: 'Project Test Agent',
      provider: 'test',
      model: 'test-model',
      author: authorId,
      projectIds: [projectId1],
    });

    await updateAgent(
      { id: agentId },
      { $addToSet: { projectIds: { $each: [projectId2, projectId3] } } },
    );

    await updateAgent({ id: agentId }, { $pull: { projectIds: projectId1 } });

    await updateAgent({ id: agentId }, { projectIds: [projectId2, projectId3] });

    const updatedAgent = await getAgent({ id: agentId });
    expect(updatedAgent.projectIds).toHaveLength(2);
    expect(updatedAgent.projectIds.map((id) => id.toString())).toContain(projectId2.toString());
    expect(updatedAgent.projectIds.map((id) => id.toString())).toContain(projectId3.toString());
    expect(updatedAgent.projectIds.map((id) => id.toString())).not.toContain(projectId1.toString());

    await updateAgent({ id: agentId }, { projectIds: [] });

    const emptyProjectsAgent = await getAgent({ id: agentId });
    expect(emptyProjectsAgent.projectIds).toHaveLength(0);

    const nonExistentId = `agent_${uuidv4()}`;
    await expect(
      updateAgentProjects({
        id: nonExistentId,
        projectIds: [projectId1],
      }),
    ).rejects.toThrow();
  });

  test('should handle ephemeral agent loading', async () => {
    const agentId = 'ephemeral_test';
    const endpoint = 'openai';

    const originalModule = jest.requireActual('librechat-data-provider');

    const mockDataProvider = {
      ...originalModule,
      Constants: {
        ...originalModule.Constants,
        EPHEMERAL_AGENT_ID: 'ephemeral_test',
      },
    };

    jest.doMock('librechat-data-provider', () => mockDataProvider);

    const mockReq = {
      user: { id: 'user123' },
      body: {
        promptPrefix: 'This is a test instruction',
        ephemeralAgent: {
          execute_code: true,
          mcp: ['server1', 'server2'],
        },
      },
      app: {
        locals: {
          availableTools: {
            tool__server1: {},
            tool__server2: {},
            another_tool: {},
          },
        },
      },
    };

    const params = {
      req: mockReq,
      agent_id: agentId,
      endpoint,
      model_parameters: {
        model: 'gpt-4',
        temperature: 0.7,
      },
    };

    expect(agentId).toBeDefined();
    expect(endpoint).toBeDefined();

    jest.dontMock('librechat-data-provider');
  });

  test('should handle loadAgent functionality and errors', async () => {
    const agentId = `agent_${uuidv4()}`;
    const authorId = new mongoose.Types.ObjectId();

    await createAgent({
      id: agentId,
      name: 'Test Load Agent',
      provider: 'test',
      model: 'test-model',
      author: authorId,
      tools: ['tool1', 'tool2'],
    });

    const agent = await getAgent({ id: agentId });

    expect(agent).toBeDefined();
    expect(agent.id).toBe(agentId);
    expect(agent.name).toBe('Test Load Agent');
    expect(agent.tools).toEqual(expect.arrayContaining(['tool1', 'tool2']));

    const mockLoadAgent = jest.fn().mockResolvedValue(agent);
    const loadedAgent = await mockLoadAgent();
    expect(loadedAgent).toBeDefined();
    expect(loadedAgent.id).toBe(agentId);

    const nonExistentId = `agent_${uuidv4()}`;
    const nonExistentAgent = await getAgent({ id: nonExistentId });
    expect(nonExistentAgent).toBeNull();

    const mockLoadAgentError = jest.fn().mockRejectedValue(new Error('No agent found with ID'));
    await expect(mockLoadAgentError()).rejects.toThrow('No agent found with ID');
  });
});

describe('Agent Version History', () => {
  let mongoServer;

  beforeAll(async () => {
    mongoServer = await MongoMemoryServer.create();
    const mongoUri = mongoServer.getUri();
    await mongoose.connect(mongoUri);
  });

  afterAll(async () => {
    await mongoose.disconnect();
    await mongoServer.stop();
  });

  beforeEach(async () => {
    await Agent.deleteMany({});
  });

  test('should create an agent with a single entry in versions array', async () => {
    const agentId = `agent_${uuidv4()}`;
    const agent = await createAgent({
      id: agentId,
      name: 'Test Agent',
      provider: 'test',
      model: 'test-model',
      author: new mongoose.Types.ObjectId(),
    });

    expect(agent.versions).toBeDefined();
    expect(Array.isArray(agent.versions)).toBe(true);
    expect(agent.versions).toHaveLength(1);
    expect(agent.versions[0].name).toBe('Test Agent');
    expect(agent.versions[0].provider).toBe('test');
    expect(agent.versions[0].model).toBe('test-model');
  });

  test('should accumulate version history across multiple updates', async () => {
    const agentId = `agent_${uuidv4()}`;
    const author = new mongoose.Types.ObjectId();
    await createAgent({
      id: agentId,
      name: 'First Name',
      provider: 'test',
      model: 'test-model',
      author,
      description: 'First description',
    });

    await updateAgent({ id: agentId }, { name: 'Second Name', description: 'Second description' });
    await updateAgent({ id: agentId }, { name: 'Third Name', model: 'new-model' });
    const finalAgent = await updateAgent({ id: agentId }, { description: 'Final description' });

    expect(finalAgent.versions).toBeDefined();
    expect(Array.isArray(finalAgent.versions)).toBe(true);
    expect(finalAgent.versions).toHaveLength(4);

    expect(finalAgent.versions[0].name).toBe('First Name');
    expect(finalAgent.versions[0].description).toBe('First description');
    expect(finalAgent.versions[0].model).toBe('test-model');

    expect(finalAgent.versions[1].name).toBe('Second Name');
    expect(finalAgent.versions[1].description).toBe('Second description');
    expect(finalAgent.versions[1].model).toBe('test-model');

    expect(finalAgent.versions[2].name).toBe('Third Name');
    expect(finalAgent.versions[2].description).toBe('Second description');
    expect(finalAgent.versions[2].model).toBe('new-model');

    expect(finalAgent.versions[3].name).toBe('Third Name');
    expect(finalAgent.versions[3].description).toBe('Final description');
    expect(finalAgent.versions[3].model).toBe('new-model');

    expect(finalAgent.name).toBe('Third Name');
    expect(finalAgent.description).toBe('Final description');
    expect(finalAgent.model).toBe('new-model');
  });

  test('should not include metadata fields in version history', async () => {
    const agentId = `agent_${uuidv4()}`;
    await createAgent({
      id: agentId,
      name: 'Test Agent',
      provider: 'test',
      model: 'test-model',
      author: new mongoose.Types.ObjectId(),
    });

    const updatedAgent = await updateAgent({ id: agentId }, { description: 'New description' });

    expect(updatedAgent.versions).toHaveLength(2);
    expect(updatedAgent.versions[0]._id).toBeUndefined();
    expect(updatedAgent.versions[0].__v).toBeUndefined();
    expect(updatedAgent.versions[0].name).toBe('Test Agent');
    expect(updatedAgent.versions[0].author).toBeDefined();

    expect(updatedAgent.versions[1]._id).toBeUndefined();
    expect(updatedAgent.versions[1].__v).toBeUndefined();
  });

  test('should not recursively include previous versions', async () => {
    const agentId = `agent_${uuidv4()}`;
    await createAgent({
      id: agentId,
      name: 'Test Agent',
      provider: 'test',
      model: 'test-model',
      author: new mongoose.Types.ObjectId(),
    });

    await updateAgent({ id: agentId }, { name: 'Updated Name 1' });
    await updateAgent({ id: agentId }, { name: 'Updated Name 2' });
    const finalAgent = await updateAgent({ id: agentId }, { name: 'Updated Name 3' });

    expect(finalAgent.versions).toHaveLength(4);

    finalAgent.versions.forEach((version) => {
      expect(version.versions).toBeUndefined();
    });
  });

  test('should handle MongoDB operators and field updates correctly', async () => {
    const agentId = `agent_${uuidv4()}`;
    const authorId = new mongoose.Types.ObjectId();
    const projectId = new mongoose.Types.ObjectId();

    await createAgent({
      id: agentId,
      name: 'MongoDB Operator Test',
      provider: 'test',
      model: 'test-model',
      author: authorId,
      tools: ['tool1'],
    });

    await updateAgent(
      { id: agentId },
      {
        description: 'Updated description',
        $push: { tools: 'tool2' },
        $addToSet: { projectIds: projectId },
      },
    );

    const firstUpdate = await getAgent({ id: agentId });
    expect(firstUpdate.description).toBe('Updated description');
    expect(firstUpdate.tools).toContain('tool1');
    expect(firstUpdate.tools).toContain('tool2');
    expect(firstUpdate.projectIds.map((id) => id.toString())).toContain(projectId.toString());
    expect(firstUpdate.versions).toHaveLength(2);

    await updateAgent(
      { id: agentId },
      {
        tools: ['tool2', 'tool3'],
      },
    );

    const secondUpdate = await getAgent({ id: agentId });
    expect(secondUpdate.tools).toHaveLength(2);
    expect(secondUpdate.tools).toContain('tool2');
    expect(secondUpdate.tools).toContain('tool3');
    expect(secondUpdate.tools).not.toContain('tool1');
    expect(secondUpdate.versions).toHaveLength(3);

    await updateAgent(
      { id: agentId },
      {
        $push: { tools: 'tool3' },
      },
    );

    const thirdUpdate = await getAgent({ id: agentId });
    const toolCount = thirdUpdate.tools.filter((t) => t === 'tool3').length;
    expect(toolCount).toBe(2);
    expect(thirdUpdate.versions).toHaveLength(4);
  });

  test('should handle parameter objects correctly', async () => {
    const agentId = `agent_${uuidv4()}`;
    const authorId = new mongoose.Types.ObjectId();

    await createAgent({
      id: agentId,
      name: 'Parameters Test',
      provider: 'test',
      model: 'test-model',
      author: authorId,
      model_parameters: { temperature: 0.7 },
    });

    const updatedAgent = await updateAgent(
      { id: agentId },
      { model_parameters: { temperature: 0.8 } },
    );

    expect(updatedAgent.versions).toHaveLength(2);
    expect(updatedAgent.model_parameters.temperature).toBe(0.8);

    await updateAgent(
      { id: agentId },
      {
        model_parameters: {
          temperature: 0.8,
          max_tokens: 1000,
        },
      },
    );

    const complexAgent = await getAgent({ id: agentId });
    expect(complexAgent.versions).toHaveLength(3);
    expect(complexAgent.model_parameters.temperature).toBe(0.8);
    expect(complexAgent.model_parameters.max_tokens).toBe(1000);

    await updateAgent({ id: agentId }, { model_parameters: {} });

    const emptyParamsAgent = await getAgent({ id: agentId });
    expect(emptyParamsAgent.versions).toHaveLength(4);
    expect(emptyParamsAgent.model_parameters).toEqual({});
  });

  test('should detect duplicate versions and reject updates', async () => {
    const originalConsoleError = console.error;
    console.error = jest.fn();

    try {
=======

      expect(agent).toBeDefined();
      expect(agent.id).toBe(agentId);
      expect(agent.versions).toHaveLength(1);
      expect(agent.versions[0].provider).toBe('test');
      expect(agent.versions[0].model).toBe('test-model');
    });

    test('should handle agent creation with all optional fields', async () => {
      const agentId = `agent_${uuidv4()}`;
      const authorId = new mongoose.Types.ObjectId();
      const projectId = new mongoose.Types.ObjectId();

      const agent = await createAgent({
        id: agentId,
        name: 'Complex Agent',
        provider: 'test',
        model: 'test-model',
        author: authorId,
        description: 'Complex description',
        instructions: 'Complex instructions',
        tools: ['tool1', 'tool2'],
        actions: ['action1', 'action2'],
        model_parameters: { temperature: 0.8, max_tokens: 1000 },
        projectIds: [projectId],
        avatar: 'https://example.com/avatar.png',
        isCollaborative: true,
        tool_resources: {
          file_search: { file_ids: ['file1', 'file2'] },
        },
      });

      expect(agent).toBeDefined();
      expect(agent.name).toBe('Complex Agent');
      expect(agent.description).toBe('Complex description');
      expect(agent.instructions).toBe('Complex instructions');
      expect(agent.tools).toEqual(['tool1', 'tool2']);
      expect(agent.actions).toEqual(['action1', 'action2']);
      expect(agent.model_parameters.temperature).toBe(0.8);
      expect(agent.model_parameters.max_tokens).toBe(1000);
      expect(agent.projectIds.map((id) => id.toString())).toContain(projectId.toString());
      expect(agent.avatar).toBe('https://example.com/avatar.png');
      expect(agent.isCollaborative).toBe(true);
      expect(agent.tool_resources.file_search.file_ids).toEqual(['file1', 'file2']);
    });

    test('should handle updateAgent with empty update object', async () => {
      const agentId = `agent_${uuidv4()}`;
      const authorId = new mongoose.Types.ObjectId();

      await createAgent({
        id: agentId,
        name: 'Test Agent',
        provider: 'test',
        model: 'test-model',
        author: authorId,
      });

      const updatedAgent = await updateAgent({ id: agentId }, {});

      expect(updatedAgent).toBeDefined();
      expect(updatedAgent.name).toBe('Test Agent');
      expect(updatedAgent.versions).toHaveLength(1); // No new version should be created
    });

    test('should handle concurrent updates to different agents', async () => {
      const agent1Id = `agent_${uuidv4()}`;
      const agent2Id = `agent_${uuidv4()}`;
      const authorId = new mongoose.Types.ObjectId();

      await createAgent({
        id: agent1Id,
        name: 'Agent 1',
        provider: 'test',
        model: 'test-model',
        author: authorId,
      });

      await createAgent({
        id: agent2Id,
        name: 'Agent 2',
        provider: 'test',
        model: 'test-model',
        author: authorId,
      });

      // Concurrent updates to different agents
      const [updated1, updated2] = await Promise.all([
        updateAgent({ id: agent1Id }, { description: 'Updated Agent 1' }),
        updateAgent({ id: agent2Id }, { description: 'Updated Agent 2' }),
      ]);

      expect(updated1.description).toBe('Updated Agent 1');
      expect(updated2.description).toBe('Updated Agent 2');
      expect(updated1.versions).toHaveLength(2);
      expect(updated2.versions).toHaveLength(2);
    });

    test('should handle agent deletion with non-existent ID', async () => {
      const nonExistentId = `agent_${uuidv4()}`;
      const result = await deleteAgent({ id: nonExistentId });

      expect(result).toBeNull();
    });

    test('should handle getListAgents with no agents', async () => {
      const authorId = new mongoose.Types.ObjectId();
      const result = await getListAgents({ author: authorId.toString() });

      expect(result).toBeDefined();
      expect(result.data).toEqual([]);
      expect(result.has_more).toBe(false);
      expect(result.first_id).toBeNull();
      expect(result.last_id).toBeNull();
    });

    test('should handle updateAgent with MongoDB operators mixed with direct updates', async () => {
      const agentId = `agent_${uuidv4()}`;
      const authorId = new mongoose.Types.ObjectId();

      await createAgent({
        id: agentId,
        name: 'Test Agent',
        provider: 'test',
        model: 'test-model',
        author: authorId,
        tools: ['tool1'],
      });

      // Test with $push and direct field update
      const updatedAgent = await updateAgent(
        { id: agentId },
        {
          name: 'Updated Name',
          $push: { tools: 'tool2' },
        },
      );

      expect(updatedAgent.name).toBe('Updated Name');
      expect(updatedAgent.tools).toContain('tool1');
      expect(updatedAgent.tools).toContain('tool2');
      expect(updatedAgent.versions).toHaveLength(2);
    });

    test('should handle revertAgentVersion with invalid version index', async () => {
      const agentId = `agent_${uuidv4()}`;
      const authorId = new mongoose.Types.ObjectId();

      await createAgent({
        id: agentId,
        name: 'Test Agent',
        provider: 'test',
        model: 'test-model',
        author: authorId,
      });

      // Try to revert to non-existent version
      await expect(revertAgentVersion({ id: agentId }, 5)).rejects.toThrow('Version 5 not found');
    });

    test('should handle revertAgentVersion with non-existent agent', async () => {
      const nonExistentId = `agent_${uuidv4()}`;

      await expect(revertAgentVersion({ id: nonExistentId }, 0)).rejects.toThrow('Agent not found');
    });

    test('should handle addAgentResourceFile with non-existent agent', async () => {
      const nonExistentId = `agent_${uuidv4()}`;
      const mockReq = { user: { id: 'user123' } };

      await expect(
        addAgentResourceFile({
          req: mockReq,
          agent_id: nonExistentId,
          tool_resource: 'file_search',
          file_id: 'file123',
        }),
      ).rejects.toThrow('Agent not found for adding resource file');
    });

    test('should handle removeAgentResourceFiles with non-existent agent', async () => {
      const nonExistentId = `agent_${uuidv4()}`;

      await expect(
        removeAgentResourceFiles({
          agent_id: nonExistentId,
          files: [{ tool_resource: 'file_search', file_id: 'file123' }],
        }),
      ).rejects.toThrow('Agent not found for removing resource files');
    });

    test('should handle updateAgent with complex nested updates', async () => {
      const agentId = `agent_${uuidv4()}`;
      const authorId = new mongoose.Types.ObjectId();

      await createAgent({
        id: agentId,
        name: 'Test Agent',
        provider: 'test',
        model: 'test-model',
        author: authorId,
        model_parameters: { temperature: 0.5 },
        tools: ['tool1'],
      });

      // First update with $push operation
      const firstUpdate = await updateAgent(
        { id: agentId },
        {
          $push: { tools: 'tool2' },
        },
      );

      expect(firstUpdate.tools).toContain('tool1');
      expect(firstUpdate.tools).toContain('tool2');

      // Second update with direct field update and $addToSet
      const secondUpdate = await updateAgent(
        { id: agentId },
        {
          name: 'Updated Agent',
          model_parameters: { temperature: 0.8, max_tokens: 500 },
          $addToSet: { tools: 'tool3' },
        },
      );

      expect(secondUpdate.name).toBe('Updated Agent');
      expect(secondUpdate.model_parameters.temperature).toBe(0.8);
      expect(secondUpdate.model_parameters.max_tokens).toBe(500);
      expect(secondUpdate.tools).toContain('tool1');
      expect(secondUpdate.tools).toContain('tool2');
      expect(secondUpdate.tools).toContain('tool3');
      expect(secondUpdate.versions).toHaveLength(3);
    });

    test('should preserve version order in versions array', async () => {
      const agentId = `agent_${uuidv4()}`;
      const authorId = new mongoose.Types.ObjectId();

      await createAgent({
        id: agentId,
        name: 'Version 1',
        provider: 'test',
        model: 'test-model',
        author: authorId,
      });

      await updateAgent({ id: agentId }, { name: 'Version 2' });
      await updateAgent({ id: agentId }, { name: 'Version 3' });
      const finalAgent = await updateAgent({ id: agentId }, { name: 'Version 4' });

      expect(finalAgent.versions).toHaveLength(4);
      expect(finalAgent.versions[0].name).toBe('Version 1');
      expect(finalAgent.versions[1].name).toBe('Version 2');
      expect(finalAgent.versions[2].name).toBe('Version 3');
      expect(finalAgent.versions[3].name).toBe('Version 4');
      expect(finalAgent.name).toBe('Version 4');
    });

    test('should handle updateAgentProjects error scenarios', async () => {
      const nonExistentId = `agent_${uuidv4()}`;
      const userId = new mongoose.Types.ObjectId();
      const projectId = new mongoose.Types.ObjectId();

      // Test with non-existent agent
      const result = await updateAgentProjects({
        user: { id: userId.toString() },
        agentId: nonExistentId,
        projectIds: [projectId.toString()],
      });

      expect(result).toBeNull();
    });

    test('should handle revertAgentVersion properly', async () => {
      const agentId = `agent_${uuidv4()}`;
      const authorId = new mongoose.Types.ObjectId();

      await createAgent({
        id: agentId,
        name: 'Original Name',
        provider: 'test',
        model: 'test-model',
        author: authorId,
        description: 'Original description',
      });

      await updateAgent(
        { id: agentId },
        { name: 'Updated Name', description: 'Updated description' },
      );

      const revertedAgent = await revertAgentVersion({ id: agentId }, 0);

      expect(revertedAgent.name).toBe('Original Name');
      expect(revertedAgent.description).toBe('Original description');
      expect(revertedAgent.author.toString()).toBe(authorId.toString());
    });

    test('should handle action-related updates with getActions error', async () => {
      const agentId = `agent_${uuidv4()}`;
      const authorId = new mongoose.Types.ObjectId();

      // Create agent with actions that might cause getActions to fail
      await createAgent({
        id: agentId,
        name: 'Agent with Actions',
        provider: 'test',
        model: 'test-model',
        author: authorId,
        actions: ['test.com_action_invalid_id'],
      });

      // Update should still work even if getActions fails
      const updatedAgent = await updateAgent(
        { id: agentId },
        { description: 'Updated description' },
      );

      expect(updatedAgent).toBeDefined();
      expect(updatedAgent.description).toBe('Updated description');
      expect(updatedAgent.versions).toHaveLength(2);
    });

    test('should handle updateAgent with combined MongoDB operators', async () => {
>>>>>>> dff4fcac
      const agentId = `agent_${uuidv4()}`;
      const authorId = new mongoose.Types.ObjectId();
      const projectId1 = new mongoose.Types.ObjectId();
      const projectId2 = new mongoose.Types.ObjectId();

<<<<<<< HEAD
      const testCases = [
        {
          name: 'simple field update',
          initial: {
            name: 'Test Agent',
            description: 'Initial description',
          },
          update: { name: 'Updated Name' },
          duplicate: { name: 'Updated Name' },
        },
        {
          name: 'object field update',
          initial: {
            model_parameters: { temperature: 0.7 },
          },
          update: { model_parameters: { temperature: 0.8 } },
          duplicate: { model_parameters: { temperature: 0.8 } },
        },
        {
          name: 'array field update',
          initial: {
            tools: ['tool1', 'tool2'],
          },
          update: { tools: ['tool2', 'tool3'] },
          duplicate: { tools: ['tool2', 'tool3'] },
        },
        {
          name: 'projectIds update',
          initial: {
            projectIds: [projectId1],
          },
          update: { projectIds: [projectId1, projectId2] },
          duplicate: { projectIds: [projectId2, projectId1] },
        },
      ];

      for (const testCase of testCases) {
        const testAgentId = `agent_${uuidv4()}`;

        await createAgent({
          id: testAgentId,
          provider: 'test',
          model: 'test-model',
          author: authorId,
          ...testCase.initial,
        });

        await updateAgent({ id: testAgentId }, testCase.update);

        let error;
        try {
          await updateAgent({ id: testAgentId }, testCase.duplicate);
        } catch (e) {
          error = e;
        }

        expect(error).toBeDefined();
        expect(error.message).toContain('Duplicate version');
        expect(error.statusCode).toBe(409);
        expect(error.details).toBeDefined();
        expect(error.details.duplicateVersion).toBeDefined();

        const agent = await getAgent({ id: testAgentId });
        expect(agent.versions).toHaveLength(2);
      }
    } finally {
      console.error = originalConsoleError;
    }
  });
});
=======
      await createAgent({
        id: agentId,
        name: 'Test Agent',
        provider: 'test',
        model: 'test-model',
        author: authorId,
        tools: ['tool1'],
        projectIds: [projectId1],
      });

      // Use multiple operators in single update - but avoid conflicting operations on same field
      const updatedAgent = await updateAgent(
        { id: agentId },
        {
          name: 'Updated Name',
          $push: { tools: 'tool2' },
          $addToSet: { projectIds: projectId2 },
        },
      );

      const finalAgent = await updateAgent(
        { id: agentId },
        {
          $pull: { projectIds: projectId1 },
        },
      );

      expect(updatedAgent).toBeDefined();
      expect(updatedAgent.name).toBe('Updated Name');
      expect(updatedAgent.tools).toContain('tool1');
      expect(updatedAgent.tools).toContain('tool2');
      expect(updatedAgent.projectIds.map((id) => id.toString())).toContain(projectId2.toString());

      expect(finalAgent).toBeDefined();
      expect(finalAgent.projectIds.map((id) => id.toString())).not.toContain(projectId1.toString());
      expect(finalAgent.versions).toHaveLength(3);
    });

    test('should handle updateAgent when agent does not exist', async () => {
      const nonExistentId = `agent_${uuidv4()}`;

      const result = await updateAgent({ id: nonExistentId }, { name: 'New Name' });

      expect(result).toBeNull();
    });

    test('should handle concurrent updates with database errors', async () => {
      const agentId = `agent_${uuidv4()}`;
      const authorId = new mongoose.Types.ObjectId();

      await createAgent({
        id: agentId,
        name: 'Test Agent',
        provider: 'test',
        model: 'test-model',
        author: authorId,
      });

      // Mock findOneAndUpdate to simulate database error
      const cleanup = mockFindOneAndUpdateError(2);

      // Concurrent updates where one fails
      const promises = [
        updateAgent({ id: agentId }, { name: 'Update 1' }),
        updateAgent({ id: agentId }, { name: 'Update 2' }),
        updateAgent({ id: agentId }, { name: 'Update 3' }),
      ];

      const results = await Promise.allSettled(promises);

      cleanup();

      const succeeded = results.filter((r) => r.status === 'fulfilled').length;
      const failed = results.filter((r) => r.status === 'rejected').length;

      expect(succeeded).toBe(2);
      expect(failed).toBe(1);
    });

    test('should handle removeAgentResourceFiles when agent is deleted during operation', async () => {
      const agentId = `agent_${uuidv4()}`;
      const authorId = new mongoose.Types.ObjectId();

      await createAgent({
        id: agentId,
        name: 'Test Agent',
        provider: 'test',
        model: 'test-model',
        author: authorId,
        tool_resources: {
          file_search: {
            file_ids: ['file1', 'file2', 'file3'],
          },
        },
      });

      // Mock findOneAndUpdate to return null (simulating deletion)
      const originalFindOneAndUpdate = Agent.findOneAndUpdate;
      Agent.findOneAndUpdate = jest.fn().mockImplementation(() => ({
        lean: jest.fn().mockResolvedValue(null),
      }));

      // Try to remove files from deleted agent
      await expect(
        removeAgentResourceFiles({
          agent_id: agentId,
          files: [
            { tool_resource: 'file_search', file_id: 'file1' },
            { tool_resource: 'file_search', file_id: 'file2' },
          ],
        }),
      ).rejects.toThrow('Failed to update agent during file removal (pull step)');

      Agent.findOneAndUpdate = originalFindOneAndUpdate;
    });

    test('should handle loadEphemeralAgent with malformed MCP tool names', async () => {
      const { EPHEMERAL_AGENT_ID } = require('librechat-data-provider').Constants;

      const mockReq = {
        user: { id: 'user123' },
        body: {
          promptPrefix: 'Test instructions',
          ephemeralAgent: {
            execute_code: false,
            web_search: false,
            mcp: ['server1'],
          },
        },
        app: {
          locals: {
            availableTools: {
              malformed_tool_name: {}, // No mcp delimiter
              tool__server1: {}, // Wrong delimiter
              tool_mcp_server1: {}, // Correct format
              tool_mcp_server2: {}, // Different server
            },
          },
        },
      };

      const result = await loadAgent({
        req: mockReq,
        agent_id: EPHEMERAL_AGENT_ID,
        endpoint: 'openai',
        model_parameters: { model: 'gpt-4' },
      });

      if (result) {
        expect(result.tools).toEqual(['tool_mcp_server1']);
        expect(result.tools).not.toContain('malformed_tool_name');
        expect(result.tools).not.toContain('tool__server1');
        expect(result.tools).not.toContain('tool_mcp_server2');
      }
    });

    test('should handle addAgentResourceFile when array initialization fails', async () => {
      const agentId = `agent_${uuidv4()}`;
      const authorId = new mongoose.Types.ObjectId();

      await createAgent({
        id: agentId,
        name: 'Test Agent',
        provider: 'test',
        model: 'test-model',
        author: authorId,
      });

      // Mock the updateOne operation to fail but let updateAgent succeed
      const originalUpdateOne = Agent.updateOne;
      let updateOneCalled = false;
      Agent.updateOne = jest.fn().mockImplementation((...args) => {
        if (!updateOneCalled) {
          updateOneCalled = true;
          return Promise.reject(new Error('Database error'));
        }
        return originalUpdateOne.apply(Agent, args);
      });

      try {
        const result = await addAgentResourceFile({
          agent_id: agentId,
          tool_resource: 'new_tool',
          file_id: 'file123',
        });

        expect(result).toBeDefined();
        expect(result.tools).toContain('new_tool');
      } catch (error) {
        expect(error.message).toBe('Database error');
      }

      Agent.updateOne = originalUpdateOne;
    });
  });
});

function createBasicAgent(overrides = {}) {
  const defaults = {
    id: `agent_${uuidv4()}`,
    name: 'Test Agent',
    provider: 'test',
    model: 'test-model',
    author: new mongoose.Types.ObjectId(),
  };
  return createAgent({ ...defaults, ...overrides });
}

function createTestIds() {
  return {
    agentId: `agent_${uuidv4()}`,
    authorId: new mongoose.Types.ObjectId(),
    projectId: new mongoose.Types.ObjectId(),
    fileId: uuidv4(),
  };
}

function createFileOperations(agentId, fileIds, operation = 'add') {
  return fileIds.map((fileId) =>
    operation === 'add'
      ? addAgentResourceFile({ agent_id: agentId, tool_resource: 'test_tool', file_id: fileId })
      : removeAgentResourceFiles({
          agent_id: agentId,
          files: [{ tool_resource: 'test_tool', file_id: fileId }],
        }),
  );
}

function mockFindOneAndUpdateError(errorOnCall = 1) {
  const original = Agent.findOneAndUpdate;
  let callCount = 0;

  Agent.findOneAndUpdate = jest.fn().mockImplementation((...args) => {
    callCount++;
    if (callCount === errorOnCall) {
      throw new Error('Database connection lost');
    }
    return original.apply(Agent, args);
  });

  return () => {
    Agent.findOneAndUpdate = original;
  };
}

function generateVersionTestCases() {
  const projectId1 = new mongoose.Types.ObjectId();
  const projectId2 = new mongoose.Types.ObjectId();

  return [
    {
      name: 'simple field update',
      initial: {
        name: 'Test Agent',
        description: 'Initial description',
      },
      update: { name: 'Updated Name' },
      duplicate: { name: 'Updated Name' },
    },
    {
      name: 'object field update',
      initial: {
        model_parameters: { temperature: 0.7 },
      },
      update: { model_parameters: { temperature: 0.8 } },
      duplicate: { model_parameters: { temperature: 0.8 } },
    },
    {
      name: 'array field update',
      initial: {
        tools: ['tool1', 'tool2'],
      },
      update: { tools: ['tool2', 'tool3'] },
      duplicate: { tools: ['tool2', 'tool3'] },
    },
    {
      name: 'projectIds update',
      initial: {
        projectIds: [projectId1],
      },
      update: { projectIds: [projectId1, projectId2] },
      duplicate: { projectIds: [projectId2, projectId1] },
    },
  ];
}
>>>>>>> dff4fcac
<|MERGE_RESOLUTION|>--- conflicted
+++ resolved
@@ -11,17 +11,6 @@
 const { agentSchema } = require('@librechat/data-schemas');
 const { MongoMemoryServer } = require('mongodb-memory-server');
 const {
-<<<<<<< HEAD
-  Agent,
-  addAgentResourceFile,
-  removeAgentResourceFiles,
-  createAgent,
-  updateAgent,
-  getAgent,
-  deleteAgent,
-  getListAgents,
-  updateAgentProjects,
-=======
   getAgent,
   loadAgent,
   createAgent,
@@ -33,7 +22,6 @@
   removeAgentResourceFiles,
   generateActionMetadataHash,
   revertAgentVersion,
->>>>>>> dff4fcac
 } = require('./Agent');
 
 /**
@@ -45,21 +33,12 @@
   describe('Agent Resource File Operations', () => {
     let mongoServer;
 
-<<<<<<< HEAD
-  afterAll(async () => {
-    await mongoose.disconnect();
-    await mongoServer.stop();
-    process.env.CREDS_KEY = originalEnv.CREDS_KEY;
-    process.env.CREDS_IV = originalEnv.CREDS_IV;
-  });
-=======
     beforeAll(async () => {
       mongoServer = await MongoMemoryServer.create();
       const mongoUri = mongoServer.getUri();
       Agent = mongoose.models.Agent || mongoose.model('Agent', agentSchema);
       await mongoose.connect(mongoUri);
     });
->>>>>>> dff4fcac
 
     afterAll(async () => {
       await mongoose.disconnect();
@@ -729,89 +708,6 @@
       expect(Array.isArray(finalAgent.versions)).toBe(true);
       expect(finalAgent.versions).toHaveLength(4);
 
-<<<<<<< HEAD
-    const updatedAgent = await Agent.findOne({ id: agent.id });
-    // Check if the array is empty or the tool resource itself is removed
-    const finalFileIds = updatedAgent.tool_resources?.test_tool?.file_ids ?? [];
-    expect(finalFileIds).toHaveLength(0);
-  });
-});
-
-describe('Agent CRUD Operations', () => {
-  let mongoServer;
-
-  beforeAll(async () => {
-    mongoServer = await MongoMemoryServer.create();
-    const mongoUri = mongoServer.getUri();
-    await mongoose.connect(mongoUri);
-  });
-
-  afterAll(async () => {
-    await mongoose.disconnect();
-    await mongoServer.stop();
-  });
-
-  beforeEach(async () => {
-    await Agent.deleteMany({});
-  });
-
-  test('should create and get an agent', async () => {
-    const agentId = `agent_${uuidv4()}`;
-    const authorId = new mongoose.Types.ObjectId();
-
-    const newAgent = await createAgent({
-      id: agentId,
-      name: 'Test Agent',
-      provider: 'test',
-      model: 'test-model',
-      author: authorId,
-      description: 'Test description',
-    });
-
-    expect(newAgent).toBeDefined();
-    expect(newAgent.id).toBe(agentId);
-    expect(newAgent.name).toBe('Test Agent');
-
-    const retrievedAgent = await getAgent({ id: agentId });
-    expect(retrievedAgent).toBeDefined();
-    expect(retrievedAgent.id).toBe(agentId);
-    expect(retrievedAgent.name).toBe('Test Agent');
-    expect(retrievedAgent.description).toBe('Test description');
-  });
-
-  test('should delete an agent', async () => {
-    const agentId = `agent_${uuidv4()}`;
-    const authorId = new mongoose.Types.ObjectId();
-
-    await createAgent({
-      id: agentId,
-      name: 'Agent To Delete',
-      provider: 'test',
-      model: 'test-model',
-      author: authorId,
-    });
-
-    const agentBeforeDelete = await getAgent({ id: agentId });
-    expect(agentBeforeDelete).toBeDefined();
-
-    await deleteAgent({ id: agentId });
-
-    const agentAfterDelete = await getAgent({ id: agentId });
-    expect(agentAfterDelete).toBeNull();
-  });
-
-  test('should list agents by author', async () => {
-    const authorId = new mongoose.Types.ObjectId();
-    const otherAuthorId = new mongoose.Types.ObjectId();
-
-    const agentIds = [];
-    for (let i = 0; i < 5; i++) {
-      const id = `agent_${uuidv4()}`;
-      agentIds.push(id);
-      await createAgent({
-        id,
-        name: `Agent ${i}`,
-=======
       expect(finalAgent.versions[0].name).toBe('First Name');
       expect(finalAgent.versions[0].description).toBe('First description');
       expect(finalAgent.versions[0].model).toBe('test-model');
@@ -1919,393 +1815,10 @@
 
       const agent = await createAgent({
         id: agentId,
->>>>>>> dff4fcac
-        provider: 'test',
-        model: 'test-model',
-        author: authorId,
-      });
-<<<<<<< HEAD
-    }
-
-    for (let i = 0; i < 3; i++) {
-      await createAgent({
-        id: `other_agent_${uuidv4()}`,
-        name: `Other Agent ${i}`,
-        provider: 'test',
-        model: 'test-model',
-        author: otherAuthorId,
-      });
-    }
-
-    const result = await getListAgents({ author: authorId.toString() });
-
-    expect(result).toBeDefined();
-    expect(result.data).toBeDefined();
-    expect(result.data).toHaveLength(5);
-    expect(result.has_more).toBe(true);
-
-    for (const agent of result.data) {
-      expect(agent.author).toBe(authorId.toString());
-    }
-  });
-
-  test('should update agent projects', async () => {
-    const agentId = `agent_${uuidv4()}`;
-    const authorId = new mongoose.Types.ObjectId();
-    const projectId1 = new mongoose.Types.ObjectId();
-    const projectId2 = new mongoose.Types.ObjectId();
-    const projectId3 = new mongoose.Types.ObjectId();
-
-    await createAgent({
-      id: agentId,
-      name: 'Project Test Agent',
-      provider: 'test',
-      model: 'test-model',
-      author: authorId,
-      projectIds: [projectId1],
-    });
-
-    await updateAgent(
-      { id: agentId },
-      { $addToSet: { projectIds: { $each: [projectId2, projectId3] } } },
-    );
-
-    await updateAgent({ id: agentId }, { $pull: { projectIds: projectId1 } });
-
-    await updateAgent({ id: agentId }, { projectIds: [projectId2, projectId3] });
-
-    const updatedAgent = await getAgent({ id: agentId });
-    expect(updatedAgent.projectIds).toHaveLength(2);
-    expect(updatedAgent.projectIds.map((id) => id.toString())).toContain(projectId2.toString());
-    expect(updatedAgent.projectIds.map((id) => id.toString())).toContain(projectId3.toString());
-    expect(updatedAgent.projectIds.map((id) => id.toString())).not.toContain(projectId1.toString());
-
-    await updateAgent({ id: agentId }, { projectIds: [] });
-
-    const emptyProjectsAgent = await getAgent({ id: agentId });
-    expect(emptyProjectsAgent.projectIds).toHaveLength(0);
-
-    const nonExistentId = `agent_${uuidv4()}`;
-    await expect(
-      updateAgentProjects({
-        id: nonExistentId,
-        projectIds: [projectId1],
-      }),
-    ).rejects.toThrow();
-  });
-
-  test('should handle ephemeral agent loading', async () => {
-    const agentId = 'ephemeral_test';
-    const endpoint = 'openai';
-
-    const originalModule = jest.requireActual('librechat-data-provider');
-
-    const mockDataProvider = {
-      ...originalModule,
-      Constants: {
-        ...originalModule.Constants,
-        EPHEMERAL_AGENT_ID: 'ephemeral_test',
-      },
-    };
-
-    jest.doMock('librechat-data-provider', () => mockDataProvider);
-
-    const mockReq = {
-      user: { id: 'user123' },
-      body: {
-        promptPrefix: 'This is a test instruction',
-        ephemeralAgent: {
-          execute_code: true,
-          mcp: ['server1', 'server2'],
-        },
-      },
-      app: {
-        locals: {
-          availableTools: {
-            tool__server1: {},
-            tool__server2: {},
-            another_tool: {},
-          },
-        },
-      },
-    };
-
-    const params = {
-      req: mockReq,
-      agent_id: agentId,
-      endpoint,
-      model_parameters: {
-        model: 'gpt-4',
-        temperature: 0.7,
-      },
-    };
-
-    expect(agentId).toBeDefined();
-    expect(endpoint).toBeDefined();
-
-    jest.dontMock('librechat-data-provider');
-  });
-
-  test('should handle loadAgent functionality and errors', async () => {
-    const agentId = `agent_${uuidv4()}`;
-    const authorId = new mongoose.Types.ObjectId();
-
-    await createAgent({
-      id: agentId,
-      name: 'Test Load Agent',
-      provider: 'test',
-      model: 'test-model',
-      author: authorId,
-      tools: ['tool1', 'tool2'],
-    });
-
-    const agent = await getAgent({ id: agentId });
-
-    expect(agent).toBeDefined();
-    expect(agent.id).toBe(agentId);
-    expect(agent.name).toBe('Test Load Agent');
-    expect(agent.tools).toEqual(expect.arrayContaining(['tool1', 'tool2']));
-
-    const mockLoadAgent = jest.fn().mockResolvedValue(agent);
-    const loadedAgent = await mockLoadAgent();
-    expect(loadedAgent).toBeDefined();
-    expect(loadedAgent.id).toBe(agentId);
-
-    const nonExistentId = `agent_${uuidv4()}`;
-    const nonExistentAgent = await getAgent({ id: nonExistentId });
-    expect(nonExistentAgent).toBeNull();
-
-    const mockLoadAgentError = jest.fn().mockRejectedValue(new Error('No agent found with ID'));
-    await expect(mockLoadAgentError()).rejects.toThrow('No agent found with ID');
-  });
-});
-
-describe('Agent Version History', () => {
-  let mongoServer;
-
-  beforeAll(async () => {
-    mongoServer = await MongoMemoryServer.create();
-    const mongoUri = mongoServer.getUri();
-    await mongoose.connect(mongoUri);
-  });
-
-  afterAll(async () => {
-    await mongoose.disconnect();
-    await mongoServer.stop();
-  });
-
-  beforeEach(async () => {
-    await Agent.deleteMany({});
-  });
-
-  test('should create an agent with a single entry in versions array', async () => {
-    const agentId = `agent_${uuidv4()}`;
-    const agent = await createAgent({
-      id: agentId,
-      name: 'Test Agent',
-      provider: 'test',
-      model: 'test-model',
-      author: new mongoose.Types.ObjectId(),
-    });
-
-    expect(agent.versions).toBeDefined();
-    expect(Array.isArray(agent.versions)).toBe(true);
-    expect(agent.versions).toHaveLength(1);
-    expect(agent.versions[0].name).toBe('Test Agent');
-    expect(agent.versions[0].provider).toBe('test');
-    expect(agent.versions[0].model).toBe('test-model');
-  });
-
-  test('should accumulate version history across multiple updates', async () => {
-    const agentId = `agent_${uuidv4()}`;
-    const author = new mongoose.Types.ObjectId();
-    await createAgent({
-      id: agentId,
-      name: 'First Name',
-      provider: 'test',
-      model: 'test-model',
-      author,
-      description: 'First description',
-    });
-
-    await updateAgent({ id: agentId }, { name: 'Second Name', description: 'Second description' });
-    await updateAgent({ id: agentId }, { name: 'Third Name', model: 'new-model' });
-    const finalAgent = await updateAgent({ id: agentId }, { description: 'Final description' });
-
-    expect(finalAgent.versions).toBeDefined();
-    expect(Array.isArray(finalAgent.versions)).toBe(true);
-    expect(finalAgent.versions).toHaveLength(4);
-
-    expect(finalAgent.versions[0].name).toBe('First Name');
-    expect(finalAgent.versions[0].description).toBe('First description');
-    expect(finalAgent.versions[0].model).toBe('test-model');
-
-    expect(finalAgent.versions[1].name).toBe('Second Name');
-    expect(finalAgent.versions[1].description).toBe('Second description');
-    expect(finalAgent.versions[1].model).toBe('test-model');
-
-    expect(finalAgent.versions[2].name).toBe('Third Name');
-    expect(finalAgent.versions[2].description).toBe('Second description');
-    expect(finalAgent.versions[2].model).toBe('new-model');
-
-    expect(finalAgent.versions[3].name).toBe('Third Name');
-    expect(finalAgent.versions[3].description).toBe('Final description');
-    expect(finalAgent.versions[3].model).toBe('new-model');
-
-    expect(finalAgent.name).toBe('Third Name');
-    expect(finalAgent.description).toBe('Final description');
-    expect(finalAgent.model).toBe('new-model');
-  });
-
-  test('should not include metadata fields in version history', async () => {
-    const agentId = `agent_${uuidv4()}`;
-    await createAgent({
-      id: agentId,
-      name: 'Test Agent',
-      provider: 'test',
-      model: 'test-model',
-      author: new mongoose.Types.ObjectId(),
-    });
-
-    const updatedAgent = await updateAgent({ id: agentId }, { description: 'New description' });
-
-    expect(updatedAgent.versions).toHaveLength(2);
-    expect(updatedAgent.versions[0]._id).toBeUndefined();
-    expect(updatedAgent.versions[0].__v).toBeUndefined();
-    expect(updatedAgent.versions[0].name).toBe('Test Agent');
-    expect(updatedAgent.versions[0].author).toBeDefined();
-
-    expect(updatedAgent.versions[1]._id).toBeUndefined();
-    expect(updatedAgent.versions[1].__v).toBeUndefined();
-  });
-
-  test('should not recursively include previous versions', async () => {
-    const agentId = `agent_${uuidv4()}`;
-    await createAgent({
-      id: agentId,
-      name: 'Test Agent',
-      provider: 'test',
-      model: 'test-model',
-      author: new mongoose.Types.ObjectId(),
-    });
-
-    await updateAgent({ id: agentId }, { name: 'Updated Name 1' });
-    await updateAgent({ id: agentId }, { name: 'Updated Name 2' });
-    const finalAgent = await updateAgent({ id: agentId }, { name: 'Updated Name 3' });
-
-    expect(finalAgent.versions).toHaveLength(4);
-
-    finalAgent.versions.forEach((version) => {
-      expect(version.versions).toBeUndefined();
-    });
-  });
-
-  test('should handle MongoDB operators and field updates correctly', async () => {
-    const agentId = `agent_${uuidv4()}`;
-    const authorId = new mongoose.Types.ObjectId();
-    const projectId = new mongoose.Types.ObjectId();
-
-    await createAgent({
-      id: agentId,
-      name: 'MongoDB Operator Test',
-      provider: 'test',
-      model: 'test-model',
-      author: authorId,
-      tools: ['tool1'],
-    });
-
-    await updateAgent(
-      { id: agentId },
-      {
-        description: 'Updated description',
-        $push: { tools: 'tool2' },
-        $addToSet: { projectIds: projectId },
-      },
-    );
-
-    const firstUpdate = await getAgent({ id: agentId });
-    expect(firstUpdate.description).toBe('Updated description');
-    expect(firstUpdate.tools).toContain('tool1');
-    expect(firstUpdate.tools).toContain('tool2');
-    expect(firstUpdate.projectIds.map((id) => id.toString())).toContain(projectId.toString());
-    expect(firstUpdate.versions).toHaveLength(2);
-
-    await updateAgent(
-      { id: agentId },
-      {
-        tools: ['tool2', 'tool3'],
-      },
-    );
-
-    const secondUpdate = await getAgent({ id: agentId });
-    expect(secondUpdate.tools).toHaveLength(2);
-    expect(secondUpdate.tools).toContain('tool2');
-    expect(secondUpdate.tools).toContain('tool3');
-    expect(secondUpdate.tools).not.toContain('tool1');
-    expect(secondUpdate.versions).toHaveLength(3);
-
-    await updateAgent(
-      { id: agentId },
-      {
-        $push: { tools: 'tool3' },
-      },
-    );
-
-    const thirdUpdate = await getAgent({ id: agentId });
-    const toolCount = thirdUpdate.tools.filter((t) => t === 'tool3').length;
-    expect(toolCount).toBe(2);
-    expect(thirdUpdate.versions).toHaveLength(4);
-  });
-
-  test('should handle parameter objects correctly', async () => {
-    const agentId = `agent_${uuidv4()}`;
-    const authorId = new mongoose.Types.ObjectId();
-
-    await createAgent({
-      id: agentId,
-      name: 'Parameters Test',
-      provider: 'test',
-      model: 'test-model',
-      author: authorId,
-      model_parameters: { temperature: 0.7 },
-    });
-
-    const updatedAgent = await updateAgent(
-      { id: agentId },
-      { model_parameters: { temperature: 0.8 } },
-    );
-
-    expect(updatedAgent.versions).toHaveLength(2);
-    expect(updatedAgent.model_parameters.temperature).toBe(0.8);
-
-    await updateAgent(
-      { id: agentId },
-      {
-        model_parameters: {
-          temperature: 0.8,
-          max_tokens: 1000,
-        },
-      },
-    );
-
-    const complexAgent = await getAgent({ id: agentId });
-    expect(complexAgent.versions).toHaveLength(3);
-    expect(complexAgent.model_parameters.temperature).toBe(0.8);
-    expect(complexAgent.model_parameters.max_tokens).toBe(1000);
-
-    await updateAgent({ id: agentId }, { model_parameters: {} });
-
-    const emptyParamsAgent = await getAgent({ id: agentId });
-    expect(emptyParamsAgent.versions).toHaveLength(4);
-    expect(emptyParamsAgent.model_parameters).toEqual({});
-  });
-
-  test('should detect duplicate versions and reject updates', async () => {
-    const originalConsoleError = console.error;
-    console.error = jest.fn();
-
-    try {
-=======
+        provider: 'test',
+        model: 'test-model',
+        author: authorId,
+      });
 
       expect(agent).toBeDefined();
       expect(agent.id).toBe(agentId);
@@ -2631,84 +2144,11 @@
     });
 
     test('should handle updateAgent with combined MongoDB operators', async () => {
->>>>>>> dff4fcac
       const agentId = `agent_${uuidv4()}`;
       const authorId = new mongoose.Types.ObjectId();
       const projectId1 = new mongoose.Types.ObjectId();
       const projectId2 = new mongoose.Types.ObjectId();
 
-<<<<<<< HEAD
-      const testCases = [
-        {
-          name: 'simple field update',
-          initial: {
-            name: 'Test Agent',
-            description: 'Initial description',
-          },
-          update: { name: 'Updated Name' },
-          duplicate: { name: 'Updated Name' },
-        },
-        {
-          name: 'object field update',
-          initial: {
-            model_parameters: { temperature: 0.7 },
-          },
-          update: { model_parameters: { temperature: 0.8 } },
-          duplicate: { model_parameters: { temperature: 0.8 } },
-        },
-        {
-          name: 'array field update',
-          initial: {
-            tools: ['tool1', 'tool2'],
-          },
-          update: { tools: ['tool2', 'tool3'] },
-          duplicate: { tools: ['tool2', 'tool3'] },
-        },
-        {
-          name: 'projectIds update',
-          initial: {
-            projectIds: [projectId1],
-          },
-          update: { projectIds: [projectId1, projectId2] },
-          duplicate: { projectIds: [projectId2, projectId1] },
-        },
-      ];
-
-      for (const testCase of testCases) {
-        const testAgentId = `agent_${uuidv4()}`;
-
-        await createAgent({
-          id: testAgentId,
-          provider: 'test',
-          model: 'test-model',
-          author: authorId,
-          ...testCase.initial,
-        });
-
-        await updateAgent({ id: testAgentId }, testCase.update);
-
-        let error;
-        try {
-          await updateAgent({ id: testAgentId }, testCase.duplicate);
-        } catch (e) {
-          error = e;
-        }
-
-        expect(error).toBeDefined();
-        expect(error.message).toContain('Duplicate version');
-        expect(error.statusCode).toBe(409);
-        expect(error.details).toBeDefined();
-        expect(error.details.duplicateVersion).toBeDefined();
-
-        const agent = await getAgent({ id: testAgentId });
-        expect(agent.versions).toHaveLength(2);
-      }
-    } finally {
-      console.error = originalConsoleError;
-    }
-  });
-});
-=======
       await createAgent({
         id: agentId,
         name: 'Test Agent',
@@ -2993,5 +2433,4 @@
       duplicate: { projectIds: [projectId2, projectId1] },
     },
   ];
-}
->>>>>>> dff4fcac
+}