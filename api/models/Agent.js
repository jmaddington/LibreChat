--- conflicted
+++ resolved
@@ -22,11 +22,7 @@
  * @throws {Error} If the agent creation fails.
  */
 const createAgent = async (agentData) => {
-<<<<<<< HEAD
-  const { versions, ...versionData } = agentData;
-=======
   const { author, ...versionData } = agentData;
->>>>>>> dff4fcac
   const timestamp = new Date();
   const initialAgentData = {
     ...agentData,
@@ -154,19 +150,12 @@
 /**
  * Check if a version already exists in the versions array, excluding timestamp and author fields
  * @param {Object} updateData - The update data to compare
-<<<<<<< HEAD
- * @param {Array} versions - The existing versions array
- * @returns {Object|null} - The matching version if found, null otherwise
- */
-const isDuplicateVersion = (updateData, currentData, versions) => {
-=======
  * @param {Object} currentData - The current agent data
  * @param {Array} versions - The existing versions array
  * @param {string} [actionsHash] - Hash of current action metadata
  * @returns {Object|null} - The matching version if found, null otherwise
  */
 const isDuplicateVersion = (updateData, currentData, versions, actionsHash = null) => {
->>>>>>> dff4fcac
   if (!versions || versions.length === 0) {
     return null;
   }
@@ -177,41 +166,28 @@
     'createdAt',
     'updatedAt',
     'author',
-<<<<<<< HEAD
-=======
     'updatedBy',
->>>>>>> dff4fcac
     'created_at',
     'updated_at',
     '__v',
     'agent_ids',
     'versions',
-<<<<<<< HEAD
-=======
     'actionsHash', // Exclude actionsHash from direct comparison
->>>>>>> dff4fcac
   ];
 
   const { $push, $pull, $addToSet, ...directUpdates } = updateData;
 
-<<<<<<< HEAD
-  if (Object.keys(directUpdates).length === 0) {
-=======
   if (Object.keys(directUpdates).length === 0 && !actionsHash) {
->>>>>>> dff4fcac
     return null;
   }
 
   const wouldBeVersion = { ...currentData, ...directUpdates };
   const lastVersion = versions[versions.length - 1];
 
-<<<<<<< HEAD
-=======
   if (actionsHash && lastVersion.actionsHash !== actionsHash) {
     return null;
   }
 
->>>>>>> dff4fcac
   const allFields = new Set([...Object.keys(wouldBeVersion), ...Object.keys(lastVersion)]);
 
   const importantFields = Array.from(allFields).filter((field) => !excludeFields.includes(field));
@@ -287,19 +263,6 @@
  * @returns {Promise<Agent>} The updated or newly created agent document as a plain object.
  * @throws {Error} If the update would create a duplicate version
  */
-<<<<<<< HEAD
-const updateAgent = async (searchParameter, updateData) => {
-  const options = { new: true, upsert: false };
-
-  const currentAgent = await Agent.findOne(searchParameter);
-  if (currentAgent) {
-    const { __v, _id, id, versions, ...versionData } = currentAgent.toObject();
-    const { $push, $pull, $addToSet, ...directUpdates } = updateData;
-
-    if (Object.keys(directUpdates).length > 0 && versions && versions.length > 0) {
-      const duplicateVersion = isDuplicateVersion(updateData, versionData, versions);
-      if (duplicateVersion) {
-=======
 const updateAgent = async (searchParameter, updateData, options = {}) => {
   const { updatingUserId = null, forceVersion = false } = options;
   const mongoOptions = { new: true, upsert: false };
@@ -343,7 +306,6 @@
     if (shouldCreateVersion) {
       const duplicateVersion = isDuplicateVersion(updateData, versionData, versions, actionsHash);
       if (duplicateVersion && !forceVersion) {
->>>>>>> dff4fcac
         const error = new Error(
           'Duplicate version: This would create a version identical to an existing one',
         );
@@ -358,19 +320,6 @@
       }
     }
 
-<<<<<<< HEAD
-    updateData.$push = {
-      ...($push || {}),
-      versions: {
-        ...versionData,
-        ...directUpdates,
-        updatedAt: new Date(),
-      },
-    };
-  }
-
-  return Agent.findOneAndUpdate(searchParameter, updateData, options).lean();
-=======
     const versionEntry = {
       ...versionData,
       ...directUpdates,
@@ -396,7 +345,6 @@
   }
 
   return Agent.findOneAndUpdate(searchParameter, updateData, mongoOptions).lean();
->>>>>>> dff4fcac
 };
 
 /**
@@ -644,17 +592,12 @@
   delete updateData._id;
   delete updateData.id;
   delete updateData.versions;
-<<<<<<< HEAD
-=======
   delete updateData.author;
   delete updateData.updatedBy;
->>>>>>> dff4fcac
 
   return Agent.findOneAndUpdate(searchParameter, updateData, { new: true }).lean();
 };
 
-<<<<<<< HEAD
-=======
 /**
  * Generates a hash of action metadata for version comparison
  * @param {string[]} actionIds - Array of action IDs in format "domain_action_id"
@@ -712,7 +655,6 @@
  * @returns {Agent | null}
  */
 
->>>>>>> dff4fcac
 module.exports = {
   getAgent,
   loadAgent,
@@ -724,9 +666,5 @@
   updateAgentProjects,
   addAgentResourceFile,
   removeAgentResourceFiles,
-<<<<<<< HEAD
-  revertAgentVersion,
-=======
   generateActionMetadataHash,
->>>>>>> dff4fcac
 };