--- conflicted
+++ resolved
@@ -6,19 +6,10 @@
 const { HttpsProxyAgent } = require('https-proxy-agent');
 const { FileContext, ContentTypes } = require('librechat-data-provider');
 const { logger } = require('~/config');
-<<<<<<< HEAD
-const fs = require('fs');
-const yaml = require('js-yaml');
 
 const displayMessage =
   'Flux displayed an image. All generated images are already plainly visible, so don\'t repeat the descriptions in detail. Do not list download links as they are available in the UI already. The user may download the images by clicking on them, but do not mention anything about downloading to the user.';
 
-=======
-
-const displayMessage =
-  'Flux displayed an image. All generated images are already plainly visible, so don\'t repeat the descriptions in detail. Do not list download links as they are available in the UI already. The user may download the images by clicking on them, but do not mention anything about downloading to the user.';
-
->>>>>>> 464e0b55
 /**
  * FluxAPI - A tool for generating high-quality images from text prompts using the Flux API.
  * Each call generates one image. If multiple images are needed, make multiple consecutive calls with the same or varied prompts.
@@ -56,73 +47,6 @@
 
     this.name = 'flux';
     this.description =
-<<<<<<< HEAD
-      'Use Flux to generate images from text descriptions. This tool is exclusively for visual content.';
-
-    // Try to load description from yaml file
-    let yamlDescription;
-    const yamlPaths = ['/app/fluxapi.yaml', '/workspaces/fluxapi.yaml'];
-
-    for (const path of yamlPaths) {
-      try {
-        if (fs.existsSync(path)) {
-          logger.debug(`[FluxAPI] Loading FluxAPI config from ${path}`);
-          const fileContents = fs.readFileSync(path, 'utf8');
-          const data = yaml.load(fileContents);
-          if (data && data.description_for_model) {
-            yamlDescription = data.description_for_model;
-            break;
-          }
-        }
-      } catch (err) {
-        logger.debug(`[FluxAPI] Failed to load FluxAPI config from ${path}: ${err.message}`);
-      }
-    }
-
-    if (!yamlDescription) {
-      this.description_for_model = `
-      // Use Flux to generate images from detailed text descriptions. Follow these guidelines:
-
-      1. Craft prompts in natural language, as if explaining to a human artist.
-      2. Be precise, detailed, and direct in your descriptions.
-      3. Structure your prompt to include:
-        - Subject: The main focus of the image
-        - Style: Artistic approach or visual aesthetic
-        - Composition: Arrangement of elements (foreground, middle ground, background)
-        - Lighting: Type and quality of light
-        - Color Palette: Dominant colors or scheme
-        - Mood/Atmosphere: Emotional tone or ambiance
-        - Technical Details: For photorealistic images, include camera settings, lens type, etc.
-        - Additional Elements: Supporting details or background information
-
-      4. Leverage Flux's advanced capabilities:
-        - Layered Images: Clearly describe elements in different layers of the image
-        - Contrasting Elements: Experiment with contrasting colors, styles, or concepts
-        - Transparent Materials: Describe see-through elements and their interactions
-        - Text Rendering: Utilize Flux's superior text integration abilities
-        - Creative Techniques: Consider style fusion, temporal narratives, or emotional gradients
-
-      5. For each human query, generate only one image unless explicitly requested otherwise.
-      6. Embed the generated image in your response without additional text or descriptions.
-      7. Do not mention download links or repeat the prompt.
-
-      8. Avoid common pitfalls:
-        - Don't overload the prompt with too many conflicting ideas
-        - Always guide the overall composition, not just individual elements
-        - Pay attention to lighting and atmosphere for mood and realism
-        - Avoid being too vague; provide specific details
-        - Always specify the desired artistic style to avoid defaulting to realism
-
-      Remember to balance specificity with creative freedom, allowing Flux to interpret and surprise you within the boundaries of your description.
-      `;
-    } else {
-      this.description_for_model = yamlDescription;
-    }
-    // Add base URL from environment variable with fallback
-    this.baseUrl = process.env.FLUX_API_BASE_URL || 'https://api.us1.bfl.ai';
-
-    logger.debug('[FluxAPI] Description:', this.description_for_model);
-=======
       'Use Flux to generate images from text descriptions. This tool can generate images and list available finetunes. Each generate call creates one image. For multiple images, make multiple consecutive calls.';
 
     this.description_for_model = `// Transform any image description into a detailed, high-quality prompt. Never submit a prompt under 3 sentences. Follow these core rules:
@@ -132,7 +56,6 @@
 
     // Add base URL from environment variable with fallback
     this.baseUrl = process.env.FLUX_API_BASE_URL || 'https://api.us1.bfl.ai';
->>>>>>> 464e0b55
 
     // Define the schema for structured input
     this.schema = z.object({
@@ -187,7 +110,6 @@
           '/v1/flux-pro-finetuned',
           '/v1/flux-pro-1.1-ultra-finetuned',
         ])
-<<<<<<< HEAD
         .optional()
         .default('/v1/flux-pro-1.1')
         .describe('Endpoint to use for image generation.'),
@@ -210,37 +132,6 @@
         .optional()
         .default('16:9')
         .describe('Aspect ratio for ultra models (e.g., "16:9")'),
-      number_of_images: z
-        .number()
-        .int()
-        .min(1)
-        .max(24)
-        .optional()
-        .describe('Number of images to generate, up to a maximum of 24. Default is 1.'),
-=======
-        .optional()
-        .default('/v1/flux-pro-1.1')
-        .describe('Endpoint to use for image generation.'),
-      raw: z
-        .boolean()
-        .optional()
-        .default(false)
-        .describe(
-          'Generate less processed, more natural-looking images. Only works for /v1/flux-pro-1.1-ultra.',
-        ),
-      finetune_id: z.string().optional().describe('ID of the finetuned model to use'),
-      finetune_strength: z
-        .number()
-        .optional()
-        .default(1.1)
-        .describe('Strength of the finetuning effect (typically between 0.1 and 1.2)'),
-      guidance: z.number().optional().default(2.5).describe('Guidance scale for finetuned models'),
-      aspect_ratio: z
-        .string()
-        .optional()
-        .default('16:9')
-        .describe('Aspect ratio for ultra models (e.g., "16:9")'),
->>>>>>> 464e0b55
     });
   }
 
@@ -277,17 +168,10 @@
     if (this.isAgent === true && typeof value === 'string') {
       return [value, {}];
     } else if (this.isAgent === true && typeof value === 'object') {
-<<<<<<< HEAD
-      return [
-        displayMessage,
-        value,
-      ];
-=======
       if (Array.isArray(value)) {
         return value;
       }
       return [displayMessage, value];
->>>>>>> 464e0b55
     }
     return value;
   }
@@ -318,30 +202,6 @@
       prompt_upsampling: imageData.prompt_upsampling || false,
       safety_tolerance: imageData.safety_tolerance || 6,
       output_format: imageData.output_format || 'png',
-<<<<<<< HEAD
-      width: imageData.width || 1024,
-      height: imageData.height || 768,
-      steps: imageData.steps || 40,
-      seed: imageData.seed || null,
-      number_of_images: imageData.number_of_images || 1,
-      raw: imageData.raw || false,
-    };
-
-    const generateUrl = `${this.baseUrl}${imageData.endpoint || '/v1/flux-pro'}`;
-    const resultUrl = `${this.baseUrl}/v1/get_result`;
-
-    logger.debug('[FluxAPI] Generating image with prompt:', prompt);
-    logger.debug('[FluxAPI] Using endpoint:', generateUrl);
-    logger.debug('[FluxAPI] Steps:', payload.steps);
-    logger.debug('[FluxAPI] Number of images:', c);
-    logger.debug('[FluxAPI] Safety Tolerance:', payload.safety_tolerance);
-    logger.debug('[FluxAPI] Dimensions:', payload.width, 'x', payload.height);
-
-    const totalImages = Math.min(Math.max(payload.number_of_images, 1), 24);
-
-    let imagesMarkdown = '';
-    let imagesMetadata = [];
-=======
     };
 
     // Add optional parameters if provided
@@ -388,31 +248,12 @@
     }
 
     const taskId = taskResponse.data.id;
->>>>>>> 464e0b55
 
     // Polling for the result
     let status = 'Pending';
     let resultData = null;
     while (status !== 'Ready' && status !== 'Error') {
       try {
-<<<<<<< HEAD
-        taskResponse = await axios.post(generateUrl, payload, {
-          headers: {
-            'x-key': requestApiKey,
-            'Content-Type': 'application/json',
-            Accept: 'application/json',
-          },
-          ...this.getAxiosConfig(),
-        });
-      } catch (error) {
-        const details = this.getDetails(error?.response?.data || error.message);
-        logger.error('[FluxAPI] Error while submitting task:', details);
-
-        return this.returnValue(
-          `Something went wrong when trying to generate the image. The Flux API may be unavailable:
-        Error Message: ${details}`,
-        );
-=======
         // Wait 2 seconds between polls
         await new Promise((resolve) => setTimeout(resolve, 2000));
         const resultResponse = await axios.get(resultUrl, {
@@ -436,42 +277,9 @@
         const details = this.getDetails(error?.response?.data || error.message);
         logger.error('[FluxAPI] Error while getting result:', details);
         return this.returnValue('An error occurred while retrieving the image.');
->>>>>>> 464e0b55
       }
     }
 
-<<<<<<< HEAD
-      const taskId = taskResponse.data.id;
-
-      // Polling for the result
-      let status = 'Pending';
-      let resultData = null;
-      while (status !== 'Ready' && status !== 'Error') {
-        try {
-          // Wait 2 seconds between polls
-          await new Promise((resolve) => setTimeout(resolve, 2000));
-          const resultResponse = await axios.get(resultUrl, {
-            headers: {
-              'x-key': requestApiKey,
-              Accept: 'application/json',
-            },
-            params: { id: taskId },
-            ...this.getAxiosConfig(),
-          });
-          status = resultResponse.data.status;
-
-          if (status === 'Ready') {
-            resultData = resultResponse.data.result;
-            break;
-          } else if (status === 'Error') {
-            logger.error('[FluxAPI] Error in task:', resultResponse.data);
-            return this.returnValue('An error occurred during image generation.');
-          }
-        } catch (error) {
-          const details = this.getDetails(error?.response?.data || error.message);
-          logger.error('[FluxAPI] Error while getting result:', details);
-          return this.returnValue('An error occurred while retrieving the image.');
-=======
     // If no result data
     if (!resultData || !resultData.sample) {
       logger.error('[FluxAPI] No image data received from API. Response:', resultData);
@@ -488,7 +296,6 @@
         const fetchOptions = {};
         if (process.env.PROXY) {
           fetchOptions.agent = new HttpsProxyAgent(process.env.PROXY);
->>>>>>> 464e0b55
         }
         const imageResponse = await fetch(imageUrl, fetchOptions);
         const arrayBuffer = await imageResponse.arrayBuffer();
@@ -604,50 +411,6 @@
       throw new Error('Missing required field: prompt');
     }
 
-<<<<<<< HEAD
-      if (this.isAgent) {
-        try {
-          // Fetch the image and convert to base64
-          const fetchOptions = {};
-          if (process.env.PROXY) {
-            fetchOptions.agent = new HttpsProxyAgent(process.env.PROXY);
-          }
-          const imageResponse = await fetch(imageUrl, fetchOptions);
-          const arrayBuffer = await imageResponse.arrayBuffer();
-          const base64 = Buffer.from(arrayBuffer).toString('base64');
-          const content = [
-            {
-              type: ContentTypes.IMAGE_URL,
-              image_url: {
-                url: `data:image/png;base64,${base64}`,
-              },
-            },
-          ];
-
-          const response = [
-            {
-              type: ContentTypes.TEXT,
-              text: displayMessage,
-            },
-          ];
-          return [response, { content }];
-        } catch (error) {
-          logger.error('Error processing image for agent:', error);
-          return this.returnValue(`Failed to process the image. ${error.message}`);
-        }
-      }
-
-      try {
-        logger.debug('[FluxAPI] Saving image:', imageUrl);
-        const result = await this.processFileURL({
-          fileStrategy: this.fileStrategy,
-          userId: this.userId,
-          URL: imageUrl,
-          fileName: imageName,
-          basePath: 'images',
-          context: FileContext.image_generation,
-        });
-=======
     if (!imageData.finetune_id) {
       throw new Error(
         'Missing required field: finetune_id for finetuned generation. Please supply a finetune_id!',
@@ -715,168 +478,6 @@
         Error Message: ${details}`,
       );
     }
->>>>>>> 464e0b55
-
-    const taskId = taskResponse.data.id;
-
-<<<<<<< HEAD
-        // Calculate cost based on endpoint
-        /**
-         * TODO: Cost handling
-         const endpoint = imageData.endpoint || '/v1/flux-pro';
-         const endpointKey = Object.entries(FluxAPI.PRICING).find(([key, _]) =>
-         endpoint.includes(key.toLowerCase().replace(/_/g, '-')),
-         )?.[0];
-         const cost = FluxAPI.PRICING[endpointKey] || 0;
-         */
-        // this.result = this.returnMetadata ? result : this.wrapInMarkdown(result.filepath);
-        // return this.returnValue(this.result);
-        // Always append the image markdown link
-        if (this.returnMetadata) {
-          imagesMetadata.push(result);
-        }
-        imagesMarkdown += `${this.wrapInMarkdown(result.filepath)}\n`;
-      } catch (error) {
-        const details = this.getDetails(error?.message ?? 'No additional error details.');
-        logger.error('Error while saving the image:', details);
-        return this.returnValue(`Failed to save the image locally. ${details}`);
-      }
-    }
-
-    this.result = {
-      'Markdown Embeds for User': imagesMarkdown.trim().split('\n'),
-    };
-    if (this.returnMetadata) {
-      this.result['returnMetadata'] = imagesMetadata;
-    }
-    return this.returnValue(this.result);
-  }
-
-  async getMyFinetunes(apiKey = null) {
-    const finetunesUrl = `${this.baseUrl}/v1/my_finetunes`;
-    const detailsUrl = `${this.baseUrl}/v1/finetune_details`;
-
-    try {
-      const headers = {
-        'x-key': apiKey || this.getApiKey(),
-        'Content-Type': 'application/json',
-        Accept: 'application/json',
-      };
-
-      // Get list of finetunes
-      const response = await axios.get(finetunesUrl, {
-        headers,
-        ...this.getAxiosConfig(),
-      });
-      const finetunes = response.data.finetunes;
-
-      // Fetch details for each finetune
-      const finetuneDetails = await Promise.all(
-        finetunes.map(async (finetuneId) => {
-          try {
-            const detailResponse = await axios.get(`${detailsUrl}?finetune_id=${finetuneId}`, {
-              headers,
-              ...this.getAxiosConfig(),
-            });
-            return {
-              id: finetuneId,
-              ...detailResponse.data,
-            };
-          } catch (error) {
-            logger.error(`[FluxAPI] Error fetching details for finetune ${finetuneId}:`, error);
-            return {
-              id: finetuneId,
-              error: 'Failed to fetch details',
-            };
-          }
-        }),
-      );
-
-      if (this.isAgent) {
-        const formattedDetails = JSON.stringify(finetuneDetails, null, 2);
-        return [`Here are the available finetunes:\n${formattedDetails}`, null];
-      }
-      return JSON.stringify(finetuneDetails);
-    } catch (error) {
-      const details = this.getDetails(error?.response?.data || error.message);
-      logger.error('[FluxAPI] Error while getting finetunes:', details);
-      const errorMsg = `Failed to get finetunes: ${details}`;
-      return this.isAgent ? this.returnValue([errorMsg, {}]) : new Error(errorMsg);
-    }
-  }
-
-  async generateFinetunedImage(imageData, requestApiKey) {
-    if (!imageData.prompt) {
-      throw new Error('Missing required field: prompt');
-    }
-
-    if (!imageData.finetune_id) {
-      throw new Error(
-        'Missing required field: finetune_id for finetuned generation. Please supply a finetune_id!',
-      );
-    }
-
-    // Validate endpoint is appropriate for finetuned generation
-    const validFinetunedEndpoints = ['/v1/flux-pro-finetuned', '/v1/flux-pro-1.1-ultra-finetuned'];
-    const endpoint = imageData.endpoint || '/v1/flux-pro-finetuned';
-
-    if (!validFinetunedEndpoints.includes(endpoint)) {
-      throw new Error(
-        `Invalid endpoint for finetuned generation. Must be one of: ${validFinetunedEndpoints.join(', ')}`,
-      );
-    }
-
-    let payload = {
-      prompt: imageData.prompt,
-      prompt_upsampling: imageData.prompt_upsampling || false,
-      safety_tolerance: imageData.safety_tolerance || 6,
-      output_format: imageData.output_format || 'png',
-      finetune_id: imageData.finetune_id,
-      finetune_strength: imageData.finetune_strength || 1.0,
-      guidance: imageData.guidance || 2.5,
-    };
-
-    // Add optional parameters if provided
-    if (imageData.width) {
-      payload.width = imageData.width;
-    }
-    if (imageData.height) {
-      payload.height = imageData.height;
-    }
-    if (imageData.steps) {
-      payload.steps = imageData.steps;
-    }
-    if (imageData.seed !== undefined) {
-      payload.seed = imageData.seed;
-    }
-    if (imageData.raw) {
-      payload.raw = imageData.raw;
-    }
-
-    const generateUrl = `${this.baseUrl}${endpoint}`;
-    const resultUrl = `${this.baseUrl}/v1/get_result`;
-
-    logger.debug('[FluxAPI] Generating finetuned image with payload:', payload);
-    logger.debug('[FluxAPI] Using endpoint:', generateUrl);
-
-    let taskResponse;
-    try {
-      taskResponse = await axios.post(generateUrl, payload, {
-        headers: {
-          'x-key': requestApiKey,
-          'Content-Type': 'application/json',
-          Accept: 'application/json',
-        },
-        ...this.getAxiosConfig(),
-      });
-    } catch (error) {
-      const details = this.getDetails(error?.response?.data || error.message);
-      logger.error('[FluxAPI] Error while submitting finetuned task:', details);
-      return this.returnValue(
-        `Something went wrong when trying to generate the finetuned image. The Flux API may be unavailable:
-        Error Message: ${details}`,
-      );
-    }
 
     const taskId = taskResponse.data.id;
 
@@ -910,38 +511,6 @@
         return this.returnValue('An error occurred while retrieving the finetuned image.');
       }
     }
-=======
-    // Polling for the result
-    let status = 'Pending';
-    let resultData = null;
-    while (status !== 'Ready' && status !== 'Error') {
-      try {
-        // Wait 2 seconds between polls
-        await new Promise((resolve) => setTimeout(resolve, 2000));
-        const resultResponse = await axios.get(resultUrl, {
-          headers: {
-            'x-key': requestApiKey,
-            Accept: 'application/json',
-          },
-          params: { id: taskId },
-          ...this.getAxiosConfig(),
-        });
-        status = resultResponse.data.status;
-
-        if (status === 'Ready') {
-          resultData = resultResponse.data.result;
-          break;
-        } else if (status === 'Error') {
-          logger.error('[FluxAPI] Error in finetuned task:', resultResponse.data);
-          return this.returnValue('An error occurred during finetuned image generation.');
-        }
-      } catch (error) {
-        const details = this.getDetails(error?.response?.data || error.message);
-        logger.error('[FluxAPI] Error while getting finetuned result:', details);
-        return this.returnValue('An error occurred while retrieving the finetuned image.');
-      }
-    }
->>>>>>> 464e0b55
 
     // If no result data
     if (!resultData || !resultData.sample) {
