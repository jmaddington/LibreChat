[
  {
    "name": "Traversaal",
    "pluginKey": "traversaal_search",
    "description": "Traversaal is a robust search API tailored for LLM Agents. Get an API key here: https://api.traversaal.ai",
    "icon": "https://traversaal.ai/favicon.ico",
    "authConfig": [
      {
        "authField": "TRAVERSAAL_API_KEY",
        "label": "Traversaal API Key",
        "description": "Get your API key here: <a href=\"https://api.traversaal.ai\" target=\"_blank\">https://api.traversaal.ai</a>"
      }
    ]
  },
  {
    "name": "Google",
    "pluginKey": "google",
    "description": "Use Google Search to find information about the weather, news, sports, and more.",
    "icon": "https://i.imgur.com/SMmVkNB.png",
    "authConfig": [
      {
        "authField": "GOOGLE_CSE_ID",
        "label": "Google CSE ID",
        "description": "This is your Google Custom Search Engine ID. For instructions on how to obtain this, see <a href='https://github.com/danny-avila/LibreChat/blob/main/docs/features/plugins/google_search.md'>Our Docs</a>."
      },
      {
        "authField": "GOOGLE_SEARCH_API_KEY",
        "label": "Google API Key",
        "description": "This is your Google Custom Search API Key. For instructions on how to obtain this, see <a href='https://github.com/danny-avila/LibreChat/blob/main/docs/features/plugins/google_search.md'>Our Docs</a>."
      }
    ]
  },
  {
    "name": "Wolfram",
    "pluginKey": "wolfram",
    "description": "Access computation, math, curated knowledge & real-time data through Wolfram|Alpha and Wolfram Language.",
    "icon": "https://www.wolframcdn.com/images/icons/Wolfram.png",
    "authConfig": [
      {
        "authField": "WOLFRAM_APP_ID",
        "label": "Wolfram App ID",
        "description": "An AppID must be supplied in all calls to the Wolfram|Alpha API. You can get one by registering at <a href='http://products.wolframalpha.com/api/'>Wolfram|Alpha</a> and going to the <a href='https://developer.wolframalpha.com/portal/myapps/'>Developer Portal</a>."
      }
    ]
  },
  {
    "name": "Browser",
    "pluginKey": "web-browser",
    "description": "Scrape and summarize webpage data",
    "icon": "/assets/web-browser.svg",
    "authConfig": [
      {
        "authField": "OPENAI_API_KEY",
        "label": "OpenAI API Key",
        "description": "Browser makes use of OpenAI embeddings"
      }
    ]
  },
  {
    "name": "Serpapi",
    "pluginKey": "serpapi",
    "description": "SerpApi is a real-time API to access search engine results.",
    "icon": "https://i.imgur.com/5yQHUz4.png",
    "authConfig": [
      {
        "authField": "SERPAPI_API_KEY",
        "label": "Serpapi Private API Key",
        "description": "Private Key for Serpapi. Register at <a href='https://serpapi.com/'>Serpapi</a> to obtain a private key."
      }
    ]
  },
  {
    "name": "DALL-E-3",
    "pluginKey": "dalle",
    "description": "[DALL-E-3] Create realistic images and art from a description in natural language",
    "icon": "https://i.imgur.com/u2TzXzH.png",
    "authConfig": [
      {
        "authField": "DALLE3_API_KEY||DALLE_API_KEY",
        "label": "OpenAI API Key",
        "description": "You can use DALL-E with your API Key from OpenAI."
      }
    ]
  },
  {
    "name": "Tavily Search",
    "pluginKey": "tavily_search_results_json",
    "description": "Tavily Search is a robust search API tailored for LLM Agents. It seamlessly integrates with diverse data sources to ensure a superior, relevant search experience.",
    "icon": "https://tavily.com/favicon.ico",
    "authConfig": [
      {
        "authField": "TAVILY_API_KEY",
        "label": "Tavily API Key",
        "description": "Get your API key here: https://app.tavily.com/"
      }
    ]
  },
  {
    "name": "Calculator",
    "pluginKey": "calculator",
    "description": "Perform simple and complex mathematical calculations.",
    "icon": "https://i.imgur.com/RHsSG5h.png",
    "authConfig": []
  },
  {
    "name": "Stable Diffusion",
    "pluginKey": "stable-diffusion",
    "description": "Generate photo-realistic images given any text input.",
    "icon": "https://i.imgur.com/Yr466dp.png",
    "authConfig": [
      {
        "authField": "SD_WEBUI_URL",
        "label": "Your Stable Diffusion WebUI API URL",
        "description": "You need to provide the URL of your Stable Diffusion WebUI API. For instructions on how to obtain this, see <a href='url'>Our Docs</a>."
      }
    ]
  },
  {
    "name": "Azure AI Search",
    "pluginKey": "azure-ai-search",
    "description": "Use Azure AI Search to find information",
    "icon": "https://i.imgur.com/E7crPze.png",
    "authConfig": [
      {
        "authField": "AZURE_AI_SEARCH_SERVICE_ENDPOINT",
        "label": "Azure AI Search Endpoint",
        "description": "You need to provide your Endpoint for Azure AI Search."
      },
      {
        "authField": "AZURE_AI_SEARCH_INDEX_NAME",
        "label": "Azure AI Search Index Name",
        "description": "You need to provide your Index Name for Azure AI Search."
      },
      {
        "authField": "AZURE_AI_SEARCH_API_KEY",
        "label": "Azure AI Search API Key",
        "description": "You need to provide your API Key for Azure AI Search."
<<<<<<< HEAD
      }
    ]
  },
  {
    "name": "OpenWeather",
    "pluginKey": "open_weather",
    "description": "Get weather forecasts and historical data from the OpenWeather API",
    "icon": "/assets/openweather.png",
    "authConfig": [
      {
        "authField": "OPENWEATHER_API_KEY",
        "label": "OpenWeather API Key",
        "description": "Sign up at <a href=\"https://home.openweathermap.org/users/sign_up\" target=\"_blank\">OpenWeather</a>, then get your key at <a href=\"https://home.openweathermap.org/api_keys\" target=\"_blank\">API keys</a>."
=======
>>>>>>> 2b9fab92
      }
    ]
  },
  {
    "name": "WebNavigator",
    "pluginKey": "WebNavigator",
    "description": "WebNavigator",
    "icon": "/assets/webnavigator.png",
    "isAuthRequired": "false",
    "authConfig": []
  },
  {
    "name": "Flux",
    "pluginKey": "flux",
    "description": "Generate images using text with the Flux API.",
    "icon": "/assets/flux.png",
    "isAuthRequired": "true",
    "authConfig": [
      {
        "authField": "FLUX_API_KEY",
        "label": "Your Flux API Key",
        "description": "Provide your Flux API key from your user profile."
      }
    ]
  },
  {
    "name": "E2BCode",
    "pluginKey": "E2BCode",
    "description": "Run code in an E2B sandbox",
    "icon": "/assets/e2b_symbol.png",
    "isAuthRequired": "true",
    "authConfig": [
      {
        "authField": "E2B_API_KEY",
        "label": "E2B.dev API key",
        "description": "API Key from the e2b.dev dashboard"
      }
    ]
  },
  {
    "name": "OpenWeather",
    "pluginKey": "OpenWeather",
    "description": "Get weather forecasts and historical data from the OpenWeather API",
    "icon": "/assets/openweather.png",
    "isAuthRequired": "false",
    "authConfig": []
  }
]<|MERGE_RESOLUTION|>--- conflicted
+++ resolved
@@ -135,22 +135,6 @@
         "authField": "AZURE_AI_SEARCH_API_KEY",
         "label": "Azure AI Search API Key",
         "description": "You need to provide your API Key for Azure AI Search."
-<<<<<<< HEAD
-      }
-    ]
-  },
-  {
-    "name": "OpenWeather",
-    "pluginKey": "open_weather",
-    "description": "Get weather forecasts and historical data from the OpenWeather API",
-    "icon": "/assets/openweather.png",
-    "authConfig": [
-      {
-        "authField": "OPENWEATHER_API_KEY",
-        "label": "OpenWeather API Key",
-        "description": "Sign up at <a href=\"https://home.openweathermap.org/users/sign_up\" target=\"_blank\">OpenWeather</a>, then get your key at <a href=\"https://home.openweathermap.org/api_keys\" target=\"_blank\">API keys</a>."
-=======
->>>>>>> 2b9fab92
       }
     ]
   },
@@ -192,10 +176,15 @@
   },
   {
     "name": "OpenWeather",
-    "pluginKey": "OpenWeather",
+    "pluginKey": "open_weather",
     "description": "Get weather forecasts and historical data from the OpenWeather API",
     "icon": "/assets/openweather.png",
-    "isAuthRequired": "false",
-    "authConfig": []
+    "authConfig": [
+      {
+        "authField": "OPENWEATHER_API_KEY",
+        "label": "OpenWeather API Key",
+        "description": "Sign up at <a href=\"https://home.openweathermap.org/users/sign_up\" target=\"_blank\">OpenWeather</a>, then get your key at <a href=\"https://home.openweathermap.org/api_keys\" target=\"_blank\">API keys</a>."
+      }
+    ]
   }
 ]