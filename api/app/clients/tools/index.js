const availableTools = require('./manifest.json');

// Structured Tools
const DALLE3 = require('./structured/DALLE3');
const StructuredWolfram = require('./structured/Wolfram');
const StructuredACS = require('./structured/AzureAISearch');
const StructuredSD = require('./structured/StableDiffusion');
const GoogleSearchAPI = require('./structured/GoogleSearch');
const TraversaalSearch = require('./structured/TraversaalSearch');
const TavilySearchResults = require('./structured/TavilySearchResults');
const FluxAPI = require('./structured/FluxAPI');
<<<<<<< HEAD
const WebNavigator = require('./structured/WebNavigator');
=======
>>>>>>> d8dd93f6

module.exports = {
  availableTools,
  // Structured Tools
  DALLE3,
  StructuredSD,
  StructuredACS,
  GoogleSearchAPI,
  TraversaalSearch,
  StructuredWolfram,
  TavilySearchResults,
<<<<<<< HEAD
  FluxAPI,
  WebNavigator,
=======
  FluxAPI
>>>>>>> d8dd93f6
};<|MERGE_RESOLUTION|>--- conflicted
+++ resolved
@@ -8,11 +8,7 @@
 const GoogleSearchAPI = require('./structured/GoogleSearch');
 const TraversaalSearch = require('./structured/TraversaalSearch');
 const TavilySearchResults = require('./structured/TavilySearchResults');
-const FluxAPI = require('./structured/FluxAPI');
-<<<<<<< HEAD
 const WebNavigator = require('./structured/WebNavigator');
-=======
->>>>>>> d8dd93f6
 
 module.exports = {
   availableTools,
@@ -24,10 +20,6 @@
   TraversaalSearch,
   StructuredWolfram,
   TavilySearchResults,
-<<<<<<< HEAD
   FluxAPI,
   WebNavigator,
-=======
-  FluxAPI
->>>>>>> d8dd93f6
 };