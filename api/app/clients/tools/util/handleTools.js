--- conflicted
+++ resolved
@@ -238,7 +238,6 @@
     'flux': imageGenOptions,
   };
 
-<<<<<<< HEAD
   const toolAuthFields = {};
   toolAuthFields['flux'] = ['FLUX_API_KEY'];
 
@@ -250,8 +249,6 @@
     toolAuthFields[tool.pluginKey] = tool.authConfig.map((auth) => auth.authField);
   });
 
-=======
->>>>>>> fdb3cf3f
   const toolContextMap = {};
   const remainingTools = [];
   const appTools = options.req?.app?.locals?.availableTools ?? {};
