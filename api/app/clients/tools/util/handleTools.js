const { Tools, Constants } = require('librechat-data-provider');
const { SerpAPI } = require('@langchain/community/tools/serpapi');
const { Calculator } = require('@langchain/community/tools/calculator');
const { createCodeExecutionTool, EnvVar } = require('@librechat/agents');
const { getUserPluginAuthValue } = require('~/server/services/PluginService');
const {
  availableTools,
  // Basic Tools
  GoogleSearchAPI,
  // Structured Tools
  DALLE3,
  StructuredSD,
  StructuredACS,
  TraversaalSearch,
  StructuredWolfram,
  TavilySearchResults,
<<<<<<< HEAD
=======
  FluxAPI,
  WebNavigator,
  E2BCode,
>>>>>>> 2b9fab92
  OpenWeather,
} = require('../');
const { primeFiles: primeCodeFiles } = require('~/server/services/Files/Code/process');
const { createFileSearchTool, primeFiles: primeSearchFiles } = require('./fileSearch');
const { createMCPTool } = require('~/server/services/MCP');
const { loadSpecs } = require('./loadSpecs');
const { logger } = require('~/config');

const mcpToolPattern = new RegExp(`^.+${Constants.mcp_delimiter}.+$`);

/**
 * Validates the availability and authentication of tools for a user based on environment variables or user-specific plugin authentication values.
 * Tools without required authentication or with valid authentication are considered valid.
 *
 * @param {Object} user The user object for whom to validate tool access.
 * @param {Array<string>} tools An array of tool identifiers to validate. Defaults to an empty array.
 * @returns {Promise<Array<string>>} A promise that resolves to an array of valid tool identifiers.
 */
const validateTools = async (user, tools = []) => {
  try {
    const validToolsSet = new Set(tools);
    const availableToolsToValidate = availableTools.filter((tool) =>
      validToolsSet.has(tool.pluginKey),
    );

    /**
     * Validates the credentials for a given auth field or set of alternate auth fields for a tool.
     * If valid admin or user authentication is found, the function returns early. Otherwise, it removes the tool from the set of valid tools.
     *
     * @param {string} authField The authentication field or fields (separated by "||" for alternates) to validate.
     * @param {string} toolName The identifier of the tool being validated.
     */
    const validateCredentials = async (authField, toolName) => {
      const fields = authField.split('||');
      for (const field of fields) {
        const adminAuth = process.env[field];
        if (adminAuth && adminAuth.length > 0) {
          return;
        }

        let userAuth = null;
        try {
          userAuth = await getUserPluginAuthValue(user, field);
        } catch (err) {
          if (field === fields[fields.length - 1] && !userAuth) {
            throw err;
          }
        }
        if (userAuth && userAuth.length > 0) {
          return;
        }
      }

      validToolsSet.delete(toolName);
    };

    for (const tool of availableToolsToValidate) {
      if (!tool.authConfig || tool.authConfig.length === 0) {
        continue;
      }

      for (const auth of tool.authConfig) {
        await validateCredentials(auth.authField, tool.pluginKey);
      }
    }

    return Array.from(validToolsSet.values());
  } catch (err) {
    logger.error('[validateTools] There was a problem validating tools', err);
    throw new Error('There was a problem validating tools');
  }
};

const loadAuthValues = async ({ userId, authFields, throwError = true }) => {
  let authValues = {};

  /**
   * Finds the first non-empty value for the given authentication field, supporting alternate fields.
   * @param {string[]} fields Array of strings representing the authentication fields. Supports alternate fields delimited by "||".
   * @returns {Promise<{ authField: string, authValue: string} | null>} An object containing the authentication field and value, or null if not found.
   */
  const findAuthValue = async (fields) => {
    for (const field of fields) {
      let value = process.env[field];
      if (value) {
        return { authField: field, authValue: value };
      }
      try {
        value = await getUserPluginAuthValue(userId, field, throwError);
      } catch (err) {
        if (field === fields[fields.length - 1] && !value) {
          throw err;
        }
      }
      if (value) {
        return { authField: field, authValue: value };
      }
    }
    return null;
  };

  for (let authField of authFields) {
    const fields = authField.split('||');
    const result = await findAuthValue(fields);
    if (result) {
      authValues[result.authField] = result.authValue;
    }
  }

  return authValues;
};

/** @typedef {typeof import('@langchain/core/tools').Tool} ToolConstructor */
/** @typedef {import('@langchain/core/tools').Tool} Tool */

/**
 * Initializes a tool with authentication values for the given user, supporting alternate authentication fields.
 * Authentication fields can have alternates separated by "||", and the first defined variable will be used.
 *
 * @param {string} userId The user ID for which the tool is being loaded.
 * @param {Array<string>} authFields Array of strings representing the authentication fields. Supports alternate fields delimited by "||".
 * @param {ToolConstructor} ToolConstructor The constructor function for the tool to be initialized.
 * @param {Object} options Optional parameters to be passed to the tool constructor alongside authentication values.
 * @returns {() => Promise<Tool>} An Async function that, when called, asynchronously initializes and returns an instance of the tool with authentication.
 */
const loadToolWithAuth = (userId, authFields, ToolConstructor, options = {}) => {
  return async function () {
    const authValues = await loadAuthValues({ userId, authFields });
    return new ToolConstructor({ ...options, ...authValues, userId });
  };
};

/**
 *
 * @param {object} object
 * @param {string} object.user
 * @param {Agent} [object.agent]
 * @param {string} [object.model]
 * @param {EModelEndpoint} [object.endpoint]
 * @param {LoadToolOptions} [object.options]
 * @param {boolean} [object.useSpecs]
 * @param {Array<string>} object.tools
 * @param {boolean} [object.functions]
 * @param {boolean} [object.returnMap]
 * @returns {Promise<{ loadedTools: Tool[], toolContextMap: Object<string, any> } | Record<string,Tool>>}
 */
const loadTools = async ({
  user,
  agent,
  model,
  endpoint,
  useSpecs,
  tools = [],
  options = {},
  functions = true,
  returnMap = false,
}) => {
  const toolConstructors = {
    calculator: Calculator,
    google: GoogleSearchAPI,
    wolfram: StructuredWolfram,
    'stable-diffusion': StructuredSD,
    'azure-ai-search': StructuredACS,
    traversaal_search: TraversaalSearch,
    tavily_search_results_json: TavilySearchResults,
<<<<<<< HEAD
    open_weather: OpenWeather,
=======
    flux: FluxAPI,
    WebNavigator: WebNavigator,
    E2BCode: E2BCode,
    OpenWeather: OpenWeather,
>>>>>>> 2b9fab92
  };

  const customConstructors = {
    serpapi: async () => {
      let apiKey = process.env.SERPAPI_API_KEY;
      if (!apiKey) {
        apiKey = await getUserPluginAuthValue(user, 'SERPAPI_API_KEY');
      }
      return new SerpAPI(apiKey, {
        location: 'Austin,Texas,United States',
        hl: 'en',
        gl: 'us',
      });
    },
  };

  const requestedTools = {};

  if (functions === true) {
    toolConstructors.dalle = DALLE3;
  }

  /** @type {ImageGenOptions} */
  const imageGenOptions = {
    isAgent: !!agent,
    req: options.req,
    fileStrategy: options.fileStrategy,
    processFileURL: options.processFileURL,
    returnMetadata: options.returnMetadata,
    uploadImageBuffer: options.uploadImageBuffer,
  };

  const toolOptions = {
    serpapi: { location: 'Austin,Texas,United States', hl: 'en', gl: 'us' },
    dalle: imageGenOptions,
    'stable-diffusion': imageGenOptions,
    flux: imageGenOptions,
  };

  const toolAuthFields = {};
  toolAuthFields['flux'] = ['FLUX_API_KEY'];

  availableTools.forEach((tool) => {
    if (customConstructors[tool.pluginKey]) {
      return;
    }

    toolAuthFields[tool.pluginKey] = tool.authConfig.map((auth) => auth.authField);
  });

  const toolContextMap = {};
  const remainingTools = [];
  const appTools = options.req?.app?.locals?.availableTools ?? {};

  for (const tool of tools) {
    if (tool === Tools.execute_code) {
      requestedTools[tool] = async () => {
        const authValues = await loadAuthValues({
          userId: user,
          authFields: [EnvVar.CODE_API_KEY],
        });
        const codeApiKey = authValues[EnvVar.CODE_API_KEY];
        const { files, toolContext } = await primeCodeFiles(options, codeApiKey);
        if (toolContext) {
          toolContextMap[tool] = toolContext;
        }
        const CodeExecutionTool = createCodeExecutionTool({
          user_id: user,
          files,
          ...authValues,
        });
        CodeExecutionTool.apiKey = codeApiKey;
        return CodeExecutionTool;
      };
      continue;
    } else if (tool === Tools.file_search) {
      requestedTools[tool] = async () => {
        const { files, toolContext } = await primeSearchFiles(options);
        if (toolContext) {
          toolContextMap[tool] = toolContext;
        }
        return createFileSearchTool({ req: options.req, files, entity_id: agent?.id });
      };
      continue;
    } else if (tool && appTools[tool] && mcpToolPattern.test(tool)) {
      requestedTools[tool] = async () =>
        createMCPTool({
          req: options.req,
          toolKey: tool,
          model: agent?.model ?? model,
          provider: agent?.provider ?? endpoint,
        });
      continue;
    }

    if (customConstructors[tool]) {
      requestedTools[tool] = customConstructors[tool];
      continue;
    }

    if (toolConstructors[tool]) {
      const options = toolOptions[tool] || {};
      const toolInstance = loadToolWithAuth(
        user,
        toolAuthFields[tool],
        toolConstructors[tool],
        options,
      );
      requestedTools[tool] = toolInstance;
      continue;
    }

    if (functions === true) {
      remainingTools.push(tool);
    }
  }

  let specs = null;
  if (useSpecs === true && functions === true && remainingTools.length > 0) {
    specs = await loadSpecs({
      llm: model,
      user,
      message: options.message,
      memory: options.memory,
      signal: options.signal,
      tools: remainingTools,
      map: true,
      verbose: false,
    });
  }

  for (const tool of remainingTools) {
    if (specs && specs[tool]) {
      requestedTools[tool] = specs[tool];
    }
  }

  if (returnMap) {
    return requestedTools;
  }

  const toolPromises = [];
  for (const tool of tools) {
    const validTool = requestedTools[tool];
    if (validTool) {
      toolPromises.push(
        validTool().catch((error) => {
          logger.error(`Error loading tool ${tool}:`, error);
          return null;
        }),
      );
    }
  }

  const loadedTools = (await Promise.all(toolPromises)).flatMap((plugin) => plugin || []);
  return { loadedTools, toolContextMap };
};

module.exports = {
  loadToolWithAuth,
  loadAuthValues,
  validateTools,
  loadTools,
};<|MERGE_RESOLUTION|>--- conflicted
+++ resolved
@@ -14,13 +14,10 @@
   TraversaalSearch,
   StructuredWolfram,
   TavilySearchResults,
-<<<<<<< HEAD
-=======
+  OpenWeather,
   FluxAPI,
   WebNavigator,
   E2BCode,
->>>>>>> 2b9fab92
-  OpenWeather,
 } = require('../');
 const { primeFiles: primeCodeFiles } = require('~/server/services/Files/Code/process');
 const { createFileSearchTool, primeFiles: primeSearchFiles } = require('./fileSearch');
@@ -185,14 +182,10 @@
     'azure-ai-search': StructuredACS,
     traversaal_search: TraversaalSearch,
     tavily_search_results_json: TavilySearchResults,
-<<<<<<< HEAD
     open_weather: OpenWeather,
-=======
     flux: FluxAPI,
     WebNavigator: WebNavigator,
     E2BCode: E2BCode,
-    OpenWeather: OpenWeather,
->>>>>>> 2b9fab92
   };
 
   const customConstructors = {
