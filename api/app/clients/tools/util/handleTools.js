const { SerpAPI } = require('@langchain/community/tools/serpapi');
const { Calculator } = require('@langchain/community/tools/calculator');
const { createCodeExecutionTool, EnvVar } = require('@librechat/agents');
const { Tools, Constants, EToolResources } = require('librechat-data-provider');
const { getUserPluginAuthValue } = require('~/server/services/PluginService');
const {
  availableTools,
  manifestToolMap,
  // Basic Tools
  GoogleSearchAPI,
  // Structured Tools
  DALLE3,
  FluxAPI,
  OpenWeather,
  StructuredSD,
  StructuredACS,
  TraversaalSearch,
  StructuredWolfram,
  createYouTubeTools,
  TavilySearchResults,
<<<<<<< HEAD
  TimeAPI,
  E2BCode,
  WebNavigator,
  Quickchart,
  WordPress,
=======
  createOpenAIImageTools,
>>>>>>> 22654133
} = require('../');
const { primeFiles: primeCodeFiles } = require('~/server/services/Files/Code/process');
const { createFileSearchTool, primeFiles: primeSearchFiles } = require('./fileSearch');
const { loadAuthValues } = require('~/server/services/Tools/credentials');
const { createMCPTool } = require('~/server/services/MCP');
const { logger } = require('~/config');

const mcpToolPattern = new RegExp(`^.+${Constants.mcp_delimiter}.+$`);

/**
 * Validates the availability and authentication of tools for a user based on environment variables or user-specific plugin authentication values.
 * Tools without required authentication or with valid authentication are considered valid.
 *
 * @param {Object} user The user object for whom to validate tool access.
 * @param {Array<string>} tools An array of tool identifiers to validate. Defaults to an empty array.
 * @returns {Promise<Array<string>>} A promise that resolves to an array of valid tool identifiers.
 */
const validateTools = async (user, tools = []) => {
  try {
    const validToolsSet = new Set(tools);
    const availableToolsToValidate = availableTools.filter((tool) =>
      validToolsSet.has(tool.pluginKey),
    );

    /**
     * Validates the credentials for a given auth field or set of alternate auth fields for a tool.
     * If valid admin or user authentication is found, the function returns early. Otherwise, it removes the tool from the set of valid tools.
     *
     * @param {string} authField The authentication field or fields (separated by "||" for alternates) to validate.
     * @param {string} toolName The identifier of the tool being validated.
     */
    const validateCredentials = async (authField, toolName) => {
      const fields = authField.split('||');
      for (const field of fields) {
        const adminAuth = process.env[field];
        if (adminAuth && adminAuth.length > 0) {
          return;
        }

        let userAuth = null;
        try {
          userAuth = await getUserPluginAuthValue(user, field);
        } catch (err) {
          if (field === fields[fields.length - 1] && !userAuth) {
            throw err;
          }
        }
        if (userAuth && userAuth.length > 0) {
          return;
        }
      }

      validToolsSet.delete(toolName);
    };

    for (const tool of availableToolsToValidate) {
      if (!tool.authConfig || tool.authConfig.length === 0) {
        continue;
      }

      for (const auth of tool.authConfig) {
        await validateCredentials(auth.authField, tool.pluginKey);
      }
    }

    return Array.from(validToolsSet.values());
  } catch (err) {
    logger.error('[validateTools] There was a problem validating tools', err);
    throw new Error('There was a problem validating tools');
  }
};

/** @typedef {typeof import('@langchain/core/tools').Tool} ToolConstructor */
/** @typedef {import('@langchain/core/tools').Tool} Tool */

/**
 * Initializes a tool with authentication values for the given user, supporting alternate authentication fields.
 * Authentication fields can have alternates separated by "||", and the first defined variable will be used.
 *
 * @param {string} userId The user ID for which the tool is being loaded.
 * @param {Array<string>} authFields Array of strings representing the authentication fields. Supports alternate fields delimited by "||".
 * @param {ToolConstructor} ToolConstructor The constructor function for the tool to be initialized.
 * @param {Object} options Optional parameters to be passed to the tool constructor alongside authentication values.
 * @returns {() => Promise<Tool>} An Async function that, when called, asynchronously initializes and returns an instance of the tool with authentication.
 */
const loadToolWithAuth = (userId, authFields, ToolConstructor, options = {}) => {
  return async function () {
    const authValues = await loadAuthValues({ userId, authFields });
    return new ToolConstructor({ ...options, ...authValues, userId });
  };
};

/**
 * @param {string} toolKey
 * @returns {Array<string>}
 */
const getAuthFields = (toolKey) => {
  return manifestToolMap[toolKey]?.authConfig.map((auth) => auth.authField) ?? [];
};

/**
 *
 * @param {object} object
 * @param {string} object.user
 * @param {Pick<Agent, 'id' | 'provider' | 'model'>} [object.agent]
 * @param {string} [object.model]
 * @param {EModelEndpoint} [object.endpoint]
 * @param {LoadToolOptions} [object.options]
 * @param {boolean} [object.useSpecs]
 * @param {Array<string>} object.tools
 * @param {boolean} [object.functions]
 * @param {boolean} [object.returnMap]
 * @returns {Promise<{ loadedTools: Tool[], toolContextMap: Object<string, any> } | Record<string,Tool>>}
 */
const loadTools = async ({
  user,
  agent,
  model,
  endpoint,
  useSpecs,
  tools = [],
  options = {},
  functions = true,
  returnMap = false,
}) => {
  const toolConstructors = {
    flux: FluxAPI,
    calculator: Calculator,
    google: GoogleSearchAPI,
    open_weather: OpenWeather,
    wolfram: StructuredWolfram,
    'stable-diffusion': StructuredSD,
    'azure-ai-search': StructuredACS,
    traversaal_search: TraversaalSearch,
    tavily_search_results_json: TavilySearchResults,
    WebNavigator: WebNavigator,
    E2BCode: E2BCode,
    time_api: TimeAPI,
    quickchart: Quickchart,
    wordpress: WordPress,
  };

  const customConstructors = {
    serpapi: async (_toolContextMap) => {
      const authFields = getAuthFields('serpapi');
      let envVar = authFields[0] ?? '';
      let apiKey = process.env[envVar];
      if (!apiKey) {
        apiKey = await getUserPluginAuthValue(user, envVar);
      }
      return new SerpAPI(apiKey, {
        location: 'Austin,Texas,United States',
        hl: 'en',
        gl: 'us',
      });
    },
    youtube: async (_toolContextMap) => {
      const authFields = getAuthFields('youtube');
      const authValues = await loadAuthValues({ userId: user, authFields });
      return createYouTubeTools(authValues);
    },
    image_gen_oai: async (toolContextMap) => {
      const authFields = getAuthFields('image_gen_oai');
      const authValues = await loadAuthValues({ userId: user, authFields });
      const imageFiles = options.tool_resources?.[EToolResources.image_edit]?.files ?? [];
      let toolContext = '';
      for (let i = 0; i < imageFiles.length; i++) {
        const file = imageFiles[i];
        if (!file) {
          continue;
        }
        if (i === 0) {
          toolContext =
            'Image files provided in this request (their image IDs listed in order of appearance) available for image editing:';
        }
        toolContext += `\n\t- ${file.file_id}`;
        if (i === imageFiles.length - 1) {
          toolContext += `\n\nInclude any you need in the \`image_ids\` array when calling \`${EToolResources.image_edit}_oai\`. You may also include previously referenced or generated image IDs.`;
        }
      }
      if (toolContext) {
        toolContextMap.image_edit_oai = toolContext;
      }
      return createOpenAIImageTools({
        ...authValues,
        isAgent: !!agent,
        req: options.req,
        imageFiles,
      });
    },
  };

  const requestedTools = {};

  if (functions === true) {
    toolConstructors.dalle = DALLE3;
  }

  /** @type {ImageGenOptions} */
  const imageGenOptions = {
    isAgent: !!agent,
    req: options.req,
    fileStrategy: options.fileStrategy,
    processFileURL: options.processFileURL,
    returnMetadata: options.returnMetadata,
    uploadImageBuffer: options.uploadImageBuffer,
  };

  const toolOptions = {
    flux: imageGenOptions,
    dalle: imageGenOptions,
    'stable-diffusion': imageGenOptions,
    serpapi: { location: 'Austin,Texas,United States', hl: 'en', gl: 'us' },
  };

  /** @type {Record<string, string>} */
  const toolContextMap = {};
  const appTools = options.req?.app?.locals?.availableTools ?? {};

  for (const tool of tools) {
    if (tool === Tools.execute_code) {
      requestedTools[tool] = async () => {
        const authValues = await loadAuthValues({
          userId: user,
          authFields: [EnvVar.CODE_API_KEY],
        });
        const codeApiKey = authValues[EnvVar.CODE_API_KEY];
        const { files, toolContext } = await primeCodeFiles(options, codeApiKey);
        if (toolContext) {
          toolContextMap[tool] = toolContext;
        }
        const CodeExecutionTool = createCodeExecutionTool({
          user_id: user,
          files,
          ...authValues,
        });
        CodeExecutionTool.apiKey = codeApiKey;
        return CodeExecutionTool;
      };
      continue;
    } else if (tool === Tools.file_search) {
      requestedTools[tool] = async () => {
        const { files, toolContext } = await primeSearchFiles(options);
        if (toolContext) {
          toolContextMap[tool] = toolContext;
        }
        return createFileSearchTool({ req: options.req, files, entity_id: agent?.id });
      };
      continue;
    } else if (tool && appTools[tool] && mcpToolPattern.test(tool)) {
      requestedTools[tool] = async () =>
        createMCPTool({
          req: options.req,
          toolKey: tool,
          model: agent?.model ?? model,
          provider: agent?.provider ?? endpoint,
        });
      continue;
    }

    if (customConstructors[tool]) {
      requestedTools[tool] = async () => customConstructors[tool](toolContextMap);
      continue;
    }

    if (toolConstructors[tool]) {
      const options = toolOptions[tool] || {};
      const toolInstance = loadToolWithAuth(
        user,
        getAuthFields(tool),
        toolConstructors[tool],
        options,
      );
      requestedTools[tool] = toolInstance;
      continue;
    }
  }

  if (returnMap) {
    return requestedTools;
  }

  const toolPromises = [];
  for (const tool of tools) {
    const validTool = requestedTools[tool];
    if (validTool) {
      toolPromises.push(
        validTool().catch((error) => {
          logger.error(`Error loading tool ${tool}:`, error);
          return null;
        }),
      );
    }
  }

  const loadedTools = (await Promise.all(toolPromises)).flatMap((plugin) => plugin || []);
  return { loadedTools, toolContextMap };
};

module.exports = {
  loadToolWithAuth,
  validateTools,
  loadTools,
};<|MERGE_RESOLUTION|>--- conflicted
+++ resolved
@@ -18,15 +18,11 @@
   StructuredWolfram,
   createYouTubeTools,
   TavilySearchResults,
-<<<<<<< HEAD
   TimeAPI,
   E2BCode,
   WebNavigator,
   Quickchart,
   WordPress,
-=======
-  createOpenAIImageTools,
->>>>>>> 22654133
 } = require('../');
 const { primeFiles: primeCodeFiles } = require('~/server/services/Files/Code/process');
 const { createFileSearchTool, primeFiles: primeSearchFiles } = require('./fileSearch');
