--- conflicted
+++ resolved
@@ -30,12 +30,9 @@
   WebNavigator,
   Quickchart,
   WordPress,
-<<<<<<< HEAD
   Collections,
   CollectionExport,
-=======
   QuickLCMemory,
->>>>>>> a663125c
 } = require('../');
 const { primeFiles: primeCodeFiles } = require('~/server/services/Files/Code/process');
 const { createFileSearchTool, primeFiles: primeSearchFiles } = require('./fileSearch');
@@ -174,12 +171,9 @@
     time_api: TimeAPI,
     quickchart: Quickchart,
     wordpress: WordPress,
-<<<<<<< HEAD
     collections: Collections,
     collection_export: CollectionExport,
-=======
     quick_lc_memory: QuickLCMemory,
->>>>>>> a663125c
   };
 
   const customConstructors = {
