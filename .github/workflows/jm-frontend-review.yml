--- conflicted
+++ resolved
@@ -2,29 +2,20 @@
 
 on:
   pull_request:
-<<<<<<< HEAD
     branches: 
       - main
       - main-upstream
-      - dev/**
+      - 'dev/**'
       - release/**
       - 'tracking/**'
       - 'feature/**'
-
-  workflow_dispatch:
-    # Allow manual triggering
-=======
->>>>>>> 51b7eb16
+      - 'new/**'
 
   push:
     branches:
       - main
       - main-upstream
-<<<<<<< HEAD
-      - dev/**
-=======
       - 'dev/**'
->>>>>>> 51b7eb16
       - release/**
       - 'tracking/**'
       - 'feature/**'
