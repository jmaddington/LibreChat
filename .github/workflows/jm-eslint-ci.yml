--- conflicted
+++ resolved
@@ -2,26 +2,6 @@
 
 on:
   pull_request:
-    
-  push:
-    branches:
-      - main
-      - main-upstream
-<<<<<<< HEAD
-      - dev/**
-=======
-      - 'dev/**'
->>>>>>> 51b7eb16
-      - release/**
-      - 'tracking/**'
-      - 'feature/**'
-      - 'new/**'
-      
-  workflow_dispatch:
-<<<<<<< HEAD
-    # Allow manual triggering
-
-  push:
     branches:
       - main
       - main-upstream
@@ -29,8 +9,18 @@
       - release/**
       - 'tracking/**'
       - 'feature/**'
-=======
->>>>>>> 51b7eb16
+
+  push:
+    branches:
+      - main
+      - main-upstream
+      - 'dev/**'
+      - release/**
+      - 'tracking/**'
+      - 'feature/**'
+      - 'new/**'
+      
+  workflow_dispatch:
 
 jobs:
   eslint_checks:
