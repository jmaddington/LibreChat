--- conflicted
+++ resolved
@@ -60,14 +60,11 @@
       - name: Set up Docker Buildx
         uses: docker/setup-buildx-action@v3
         
-<<<<<<< HEAD
-=======
       # Prepare environment variables needed for the build
       - name: Prepare environment
         run: |
           cp .env.example .env
       
->>>>>>> 90406223
       # Skip local package verification to match upstream behavior
       # This avoids TypeScript errors that only appear in GitHub Actions environment
 
