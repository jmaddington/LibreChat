import path, { resolve } from 'path';
import react from '@vitejs/plugin-react';
import { VitePWA } from 'vite-plugin-pwa';
import { defineConfig } from 'vite';
import { nodePolyfills } from 'vite-plugin-node-polyfills';
import { compression } from 'vite-plugin-compression2';
import type { Plugin } from 'vite';

// https://vitejs.dev/config/
export default defineConfig({
  server: {
<<<<<<< HEAD
    fs: {
      cachedChecks: false,
    },
    host: '0.0.0.0',
=======
    host: 'localhost',
>>>>>>> 2df1bf19
    port: 3090,
    strictPort: false,
    proxy: {
      '/api': {
        target: 'http://localhost:3080',
        changeOrigin: true,
      },
      '/oauth': {
        target: 'http://localhost:3080',
        changeOrigin: true,
      },
    },
  },
  // Set the directory where environment variables are loaded from and restrict prefixes
  envDir: '../',
  envPrefix: ['VITE_', 'SCRIPT_', 'DOMAIN_', 'ALLOW_'],
  plugins: [
    react(),
    nodePolyfills(),
    VitePWA({
      injectRegister: 'auto', // 'auto' | 'manual' | 'disabled'
      registerType: 'autoUpdate', // 'prompt' | 'autoUpdate'
      devOptions: {
        enabled: false, // disable service worker registration in development mode
      },
      useCredentials: true,
      workbox: {
        globPatterns: ['**/*'],
        globIgnores: ['images/**/*'],
        maximumFileSizeToCacheInBytes: 4 * 1024 * 1024,
        navigateFallbackDenylist: [/^\/oauth/],
      },
      includeAssets: ['**/*'],
      manifest: {
        name: 'LibreChat',
        short_name: 'LibreChat',
        start_url: '/',
        display: 'standalone',
        background_color: '#000000',
        theme_color: '#009688',
        icons: [
          {
            src: '/assets/favicon-32x32.png',
            sizes: '32x32',
            type: 'image/png',
          },
          {
            src: '/assets/favicon-16x16.png',
            sizes: '16x16',
            type: 'image/png',
          },
          {
            src: '/assets/apple-touch-icon-180x180.png',
            sizes: '180x180',
            type: 'image/png',
          },
          {
            src: '/assets/icon-192x192.png',
            sizes: '192x192',
            type: 'image/png',
          },
          {
            src: '/assets/maskable-icon.png',
            sizes: '512x512',
            type: 'image/png',
            purpose: 'maskable',
          },
        ],
      },
    }),
    sourcemapExclude({ excludeNodeModules: true }),
    compression({
      threshold: 10240,
    }),
  ],
  publicDir: './public',
  build: {
    sourcemap: process.env.NODE_ENV === 'development',
    outDir: './dist',
    minify: 'terser',
    rollupOptions: {
      preserveEntrySignatures: 'strict',
      // external: ['uuid'],
      output: {
        manualChunks(id: string) {
          if (id.includes('node_modules')) {
            // Group Radix UI libraries together.
            if (id.includes('@radix-ui')) {
              return 'radix-ui';
            }
            // Group framer-motion separately.
            if (id.includes('framer-motion')) {
              return 'framer-motion';
            }
            // Group markdown-related libraries.
            if (id.includes('node_modules/highlight.js')) {
              return 'markdown_highlight';
            }
            if (id.includes('node_modules/hast-util-raw') || id.includes('node_modules/katex')) {
              return 'markdown_large';
            }
            // Group TanStack libraries together.
            if (id.includes('@tanstack')) {
              return 'tanstack-vendor';
            }
            // Additional grouping for other node_modules:
            if (id.includes('@headlessui')) {
              return 'headlessui';
            }

            // Everything else falls into a generic vendor chunk.
            return 'vendor';
          }
          // Create a separate chunk for all locale files under src/locales.
          if (id.includes(path.join('src', 'locales'))) {
            return 'locales';
          }
          // Let Rollup decide automatically for any other files.
          return null;
        },
        entryFileNames: 'assets/[name].[hash].js',
        chunkFileNames: 'assets/[name].[hash].js',
        assetFileNames: (assetInfo) => {
          if (assetInfo.names && /\.(woff|woff2|eot|ttf|otf)$/.test(assetInfo.names)) {
            return 'assets/fonts/[name][extname]';
          }
          return 'assets/[name].[hash][extname]';
        },
      },
      /**
       * Ignore "use client" warning since we are not using SSR
       * @see {@link https://github.com/TanStack/query/pull/5161#issuecomment-1477389761 Preserve 'use client' directives TanStack/query#5161}
       */
      onwarn(warning, warn) {
        if (warning.message.includes('Error when using sourcemap')) {
          return;
        }
        warn(warning);
      },
    },
    chunkSizeWarningLimit: 1200,
  },
  resolve: {
    alias: {
      '~': path.join(__dirname, 'src/'),
      $fonts: resolve('public/fonts'),
    },
  },
});

interface SourcemapExclude {
  excludeNodeModules?: boolean;
}
export function sourcemapExclude(opts?: SourcemapExclude): Plugin {
  return {
    name: 'sourcemap-exclude',
    transform(code: string, id: string) {
      if (opts?.excludeNodeModules && id.includes('node_modules')) {
        return {
          code,
          // https://github.com/rollup/rollup/blob/master/docs/plugin-development/index.md#source-code-transformations
          map: { mappings: '' },
        };
      }
    },
  };
}<|MERGE_RESOLUTION|>--- conflicted
+++ resolved
@@ -9,14 +9,11 @@
 // https://vitejs.dev/config/
 export default defineConfig({
   server: {
-<<<<<<< HEAD
+    host: 'localhost',
     fs: {
       cachedChecks: false,
     },
     host: '0.0.0.0',
-=======
-    host: 'localhost',
->>>>>>> 2df1bf19
     port: 3090,
     strictPort: false,
     proxy: {
