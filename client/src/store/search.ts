import { atom } from 'recoil';

export type SearchState = {
  enabled: boolean | null;
  query: string;
  debouncedQuery: string;
  isSearching: boolean;
  isTyping: boolean;
};

export const search = atom<SearchState>({
  key: 'search',
  default: {
    enabled: null,
    query: '',
    debouncedQuery: '',
    isSearching: false,
    isTyping: false,
  },
});

const isSearchTyping = atom({
  key: 'isSearchTyping',
  default: false,
});

export default {
<<<<<<< HEAD
  isSearchEnabled,
  searchQuery,
  isSearching,
  isSearchTyping,
=======
  search,
>>>>>>> 46e5cdfd
};<|MERGE_RESOLUTION|>--- conflicted
+++ resolved
@@ -19,18 +19,6 @@
   },
 });
 
-const isSearchTyping = atom({
-  key: 'isSearchTyping',
-  default: false,
-});
-
 export default {
-<<<<<<< HEAD
-  isSearchEnabled,
-  searchQuery,
-  isSearching,
-  isSearchTyping,
-=======
   search,
->>>>>>> 46e5cdfd
 };