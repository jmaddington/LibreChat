<<<<<<< HEAD
import { QueryClient } from '@tanstack/react-query';
import type { TConversation, InfiniteData } from 'librechat-data-provider';
=======
import { QueryClient, InfiniteData } from '@tanstack/react-query';
import type { TConversation } from 'librechat-data-provider';
>>>>>>> 46e5cdfd
import {
  dateKeys,
  storeEndpointSettings,
  addConversationToInfinitePages,
  updateInfiniteConvoPage,
  findConversationInInfinite,
  removeConvoFromInfinitePages,
  groupConversationsByDate,
  updateConvoFieldsInfinite,
  addConvoToAllQueries,
  updateConvoInAllQueries,
  removeConvoFromAllQueries,
  addConversationToAllConversationsQueries,
} from './convos';
import { normalizeData } from './collection';

jest.mock('date-fns', () => {
  const actual = jest.requireActual('date-fns');
  return {
    ...actual,
    startOfToday: jest.fn(() => new Date('2023-07-15T00:00:00Z')),
  };
});

describe('Conversation Utilities', () => {
  describe('groupConversationsByDate', () => {
    it('groups conversations by date correctly', () => {
      const conversations = [
        { conversationId: '1', updatedAt: '2023-04-01T12:00:00Z' },
        { conversationId: '2', updatedAt: new Date().toISOString() },
        { conversationId: '3', updatedAt: new Date(Date.now() - 86400000).toISOString() },
        { conversationId: '4', updatedAt: new Date(Date.now() - 86400000 * 2).toISOString() },
        { conversationId: '5', updatedAt: new Date(Date.now() - 86400000 * 8).toISOString() },
      ];
      const grouped = groupConversationsByDate(conversations as TConversation[]);
      expect(grouped[0][0]).toBe(dateKeys.today);
      expect(grouped[0][1]).toHaveLength(1);
      expect(grouped[1][0]).toBe(dateKeys.yesterday);
      expect(grouped[1][1]).toHaveLength(1);
      expect(grouped[2][0]).toBe(dateKeys.previous7Days);
      expect(grouped[2][1]).toHaveLength(1);
      expect(grouped[3][0]).toBe(dateKeys.previous30Days);
      expect(grouped[3][1]).toHaveLength(1);
      expect(grouped[4][0]).toBe(' 2023');
      expect(grouped[4][1]).toHaveLength(1);
    });

    it('skips conversations with duplicate conversationIds', () => {
      const conversations = [
        { conversationId: '1', updatedAt: '2023-12-01T12:00:00Z' },
        { conversationId: '2', updatedAt: '2023-11-25T12:00:00Z' },
        { conversationId: '1', updatedAt: '2023-11-20T12:00:00Z' },
        { conversationId: '3', updatedAt: '2022-12-01T12:00:00Z' },
      ];

      const grouped = groupConversationsByDate(conversations as TConversation[]);

      expect(grouped).toEqual(
        expect.arrayContaining([
          [' 2023', expect.arrayContaining([conversations[0], conversations[1]])],
          [' 2022', expect.arrayContaining([conversations[3]])],
        ]),
      );

      // No duplicate IDs are present
      const allGroupedIds = grouped.flatMap(([, convs]) => convs.map((c) => c.conversationId));
      const uniqueIds = [...new Set(allGroupedIds)];
      expect(allGroupedIds.length).toBe(uniqueIds.length);
    });

    it('sorts conversations by month correctly', () => {
      const conversations = [
        { conversationId: '1', updatedAt: '2023-01-01T12:00:00Z' },
        { conversationId: '2', updatedAt: '2023-12-01T12:00:00Z' },
        { conversationId: '3', updatedAt: '2023-02-01T12:00:00Z' },
        { conversationId: '4', updatedAt: '2023-11-01T12:00:00Z' },
        { conversationId: '5', updatedAt: '2022-12-01T12:00:00Z' },
      ];

      const grouped = groupConversationsByDate(conversations as TConversation[]);

      // Now expect grouping by year for 2023 and 2022
      const expectedGroups = [' 2023', ' 2022'];
      expect(grouped.map(([key]) => key)).toEqual(expectedGroups);

      // Check if conversations within 2023 are sorted correctly by updatedAt descending
      const conversationsIn2023 = grouped[0][1];
      const sorted = [...conversationsIn2023].sort(
        (a, b) => new Date(b.updatedAt).getTime() - new Date(a.updatedAt).getTime(),
      );
      expect(conversationsIn2023).toEqual(sorted);

      // Check if the conversation from 2022 is in its own group
      expect(grouped[1][1].length).toBe(1);
      expect(new Date(grouped[1][1][0].updatedAt).getFullYear()).toBe(2022);
    });

    it('handles conversations from multiple years correctly', () => {
      const conversations = [
        { conversationId: '1', updatedAt: '2023-01-01T12:00:00Z' },
        { conversationId: '2', updatedAt: '2022-12-01T12:00:00Z' },
        { conversationId: '3', updatedAt: '2021-06-01T12:00:00Z' },
        { conversationId: '4', updatedAt: '2023-06-01T12:00:00Z' },
        { conversationId: '5', updatedAt: '2021-12-01T12:00:00Z' },
      ];

      const grouped = groupConversationsByDate(conversations as TConversation[]);

      expect(grouped.map(([key]) => key)).toEqual([' 2023', ' 2022', ' 2021']);
      expect(grouped[0][1].map((c) => new Date(c.updatedAt).getFullYear())).toEqual([2023, 2023]);
      expect(grouped[1][1].map((c) => new Date(c.updatedAt).getFullYear())).toEqual([2022]);
      expect(grouped[2][1].map((c) => new Date(c.updatedAt).getFullYear())).toEqual([2021, 2021]);
    });

    it('handles conversations from the same month correctly', () => {
      const conversations = [
        { conversationId: '1', updatedAt: '2023-06-01T12:00:00Z' },
        { conversationId: '2', updatedAt: '2023-06-15T12:00:00Z' },
        { conversationId: '3', updatedAt: '2023-06-30T12:00:00Z' },
      ];

      const grouped = groupConversationsByDate(conversations as TConversation[]);

      expect(grouped.length).toBe(1);
      expect(grouped[0][0]).toBe(' 2023');
      expect(grouped[0][1].map((c) => c.conversationId)).toEqual(['3', '2', '1']);
    });

    it('handles conversations with null or undefined updatedAt correctly', () => {
      const conversations = [
        { conversationId: '1', updatedAt: '2023-06-01T12:00:00Z' },
        { conversationId: '2', updatedAt: null },
        { conversationId: '3', updatedAt: undefined },
      ];

      const grouped = groupConversationsByDate(conversations as TConversation[]);

      expect(grouped.length).toBe(2);
      expect(grouped[0][0]).toBe(dateKeys.today);
      expect(grouped[0][1].length).toBe(2);
      expect(grouped[1][0]).toBe(' 2023');
      expect(grouped[1][1].length).toBe(1);
    });

    it('correctly groups and sorts conversations for every month of the year', () => {
      const months = [
        'january',
        'february',
        'march',
        'april',
        'may',
        'june',
        'july',
        'august',
        'september',
        'october',
        'november',
        'december',
      ];

      // Create conversations for each month in both 2023 and 2022
      const conversations = months.flatMap((month, index) => [
        {
          conversationId: `2023-${month}`,
          updatedAt: `2023-${String(index + 1).padStart(2, '0')}-15T12:00:00Z`,
        },
        {
          conversationId: `2022-${month}`,
          updatedAt: `2022-${String(index + 1).padStart(2, '0')}-15T12:00:00Z`,
        },
      ]);

      const grouped = groupConversationsByDate(conversations as TConversation[]);

      // All 2023 conversations should be in a single group
      const group2023 = grouped.find(([key]) => key === ' 2023');
      expect(group2023).toBeDefined();
      expect(group2023![1].length).toBe(12);

      // All 2022 conversations should be in a single group
      const group2022 = grouped.find(([key]) => key === ' 2022');
      expect(group2022).toBeDefined();
      expect(group2022![1].length).toBe(12);

      // Check that all conversations are accounted for
      const totalGroupedConversations = grouped.reduce(
        (total, [_, convos]) => total + convos.length,
        0,
      );
      expect(totalGroupedConversations).toBe(conversations.length);
    });
  });

  describe('normalizeConversationData', () => {
    it('normalizes the number of items on each page after data removal', () => {
      // Create test data:
      // Generates 15 conversation items, each with a unique conversationId and an updatedAt timestamp set to a different day.
      // { conversationId: '1', updatedAt: new Date(Date.now() - 86400000 * i).toISOString() }
      const conversations = Array.from({ length: 15 }, (_, i) => ({
        conversationId: (i + 1).toString(),
        updatedAt: new Date(Date.now() - 86400000 * i).toISOString(),
      }));

      // Paginate Data:
      // Divides the 15 conversation items into pages, with each page containing up to 5 items (pageSize is set to 5). This results in 3 pages.
      const pageSize = 5;
      const totalPageNumber = Math.ceil(conversations.length / pageSize);

      const paginatedData = Array.from({ length: totalPageNumber }, (_, index) => ({
        conversations: conversations.slice(index * pageSize, (index + 1) * pageSize),
        pages: totalPageNumber,
        pageNumber: index + 1,
        pageSize,
      }));

      const testData = { pages: paginatedData, pageParams: [null, 2, 3] };

      // Removes one item from the first page, resulting in the first page having 4 items, while the second and third pages still have 5 items each.
      testData.pages[0].conversations.splice(1, 1);
      expect(testData.pages[0].conversations).toHaveLength(4);
      expect(testData.pages[1].conversations).toHaveLength(5);
      expect(testData.pages[2].conversations).toHaveLength(5);

      // Normalize Data:
      // Calls the normalizeData function to ensure that each page contains exactly 5 items, redistributing the items across the pages as needed.
      const normalizedData = normalizeData(testData, 'conversations', pageSize);

      // Verify Results:
      // Asserts that the number of conversation data is 5 except for the last page,
      // that the number of conversation data is 4 only for the last page,
      // and that the conversation ids are in the expected order.
      expect(normalizedData.pages[0].conversations).toHaveLength(5);
      expect(normalizedData.pages[0].conversations[0].conversationId).toBe('1');
      expect(normalizedData.pages[0].conversations[4].conversationId).toBe('6');

      expect(normalizedData.pages[1].conversations).toHaveLength(5);
      expect(normalizedData.pages[1].conversations[0].conversationId).toBe('7');
      expect(normalizedData.pages[1].conversations[4].conversationId).toBe('11');

      expect(normalizedData.pages[2].conversations).toHaveLength(4);
      expect(normalizedData.pages[2].conversations[0].conversationId).toBe('12');
      expect(normalizedData.pages[2].conversations[3].conversationId).toBe('15');
    });

    it('normalizes the number of items on each page after data addition', () => {
      // Create test data:
      // Generates 15 conversation items, each with a unique conversationId and an updatedAt timestamp set to a different day.
      // { conversationId: '1', updatedAt: new Date(Date.now() - 86400000 * i).toISOString() }
      const conversations = Array.from({ length: 15 }, (_, i) => ({
        conversationId: (i + 1).toString(),
        updatedAt: new Date(Date.now() - 86400000 * i).toISOString(),
      }));

      // Paginate Data:
      // Divides the 15 conversation items into pages,
      // with each page containing up to 5 items (pageSize is set to 5). This results in 3 pages.
      const pageSize = 5;
      const totalPageNumber = Math.ceil(conversations.length / pageSize);

      const paginatedData = Array.from({ length: totalPageNumber }, (_, index) => ({
        conversations: conversations.slice(index * pageSize, (index + 1) * pageSize),
        pages: totalPageNumber,
        pageNumber: index + 1,
        pageSize,
      }));

      const testData = { pages: paginatedData, pageParams: [null, 2, 3] };

      // Inserts a new conversation item at the beginning of the first page,
      testData.pages[0].conversations.unshift({
        conversationId: '16',
        updatedAt: new Date().toISOString(),
      });

      // resulting in the first page having 6 items,
      // while the second and third pages still have 5 items each.
      expect(testData.pages[0].conversations).toHaveLength(6);
      expect(testData.pages[1].conversations).toHaveLength(5);
      expect(testData.pages[2].conversations).toHaveLength(5);
      expect(testData.pages[2].conversations[4].conversationId).toBe('15');
      expect(testData.pages).toHaveLength(3);

      const normalizedData = normalizeData(testData, 'conversations', pageSize);

      // Verify Results:
      // Asserts that after normalization, each page contains the correct number of items (5 items per page).
      expect(normalizedData.pages[0].conversations).toHaveLength(5);
      expect(normalizedData.pages[1].conversations).toHaveLength(5);
      expect(normalizedData.pages[2].conversations).toHaveLength(5);
      expect(normalizedData.pages).toHaveLength(3);

      // Checks that the items are in the expected order, ensuring that the conversationId values are correctly distributed across the pages.

      expect(normalizedData.pages[0].conversations[0].conversationId).toBe('16');
      expect(normalizedData.pages[0].conversations[4].conversationId).toBe('4');

      expect(normalizedData.pages[1].conversations[0].conversationId).toBe('5');
      expect(normalizedData.pages[1].conversations[4].conversationId).toBe('9');

      expect(normalizedData.pages[2].conversations[0].conversationId).toBe('10');
      expect(normalizedData.pages[2].conversations[4].conversationId).toBe('14');
      expect(normalizedData.pageParams).toHaveLength(3);
    });

    it('returns empty data when there is no data', () => {
      const normalizedData = normalizeData(
        { pages: [{ conversations: [], pageNumber: 1, pageSize: 5, pages: 1 }], pageParams: [] },
        'conversations',
        5,
      );

      expect(normalizedData.pages[0].conversations).toHaveLength(0);
    });

    it('does not normalize data when not needed', () => {
      const normalizedData = normalizeData(
        { pages: [{ conversations: ['1'], pageNumber: 1, pageSize: 5, pages: 1 }], pageParams: [] },
        'conversations',
        5,
      );

      expect(normalizedData.pages[0].conversations).toHaveLength(1);
    });

    it('deletes pages that have no data as a result of normalization', () => {
      const conversations = Array.from({ length: 15 }, (_, i) => ({
        conversationId: (i + 1).toString(),
        updatedAt: new Date(Date.now() - 86400000 * i).toISOString(),
      }));

      const pageSize = 5;
      const totalPageNumber = Math.ceil(conversations.length / pageSize);

      const paginatedData = Array.from({ length: totalPageNumber }, (_, index) => ({
        conversations: conversations.slice(index * pageSize, (index + 1) * pageSize),
        pages: totalPageNumber,
        pageNumber: index + 1,
        pageSize,
      }));

      const testData = { pages: paginatedData, pageParams: [null, 2, 3] };

      // Removes all data from the last page, resulting in the last page having 0 items.
      testData.pages[2].conversations = [];
      expect(testData.pages[0].conversations).toHaveLength(5);
      expect(testData.pages[1].conversations).toHaveLength(5);
      expect(testData.pages[2].conversations).toHaveLength(0);
      expect(testData.pageParams).toHaveLength(3);

      const normalizedData = normalizeData(testData, 'conversations', pageSize);

      // Verify Results:
      // Asserts that the last page is removed after normalization, leaving only the first and second pages.
      expect(normalizedData.pages).toHaveLength(2);
      expect(normalizedData.pages[0].conversations).toHaveLength(5);
      expect(normalizedData.pages[1].conversations).toHaveLength(5);
      expect(normalizedData.pageParams).toHaveLength(2);
    });
  });

  describe('InfiniteData helpers', () => {
    const makeConversation = (id: string, updatedAt?: string) => ({
      conversationId: id,
      updatedAt: updatedAt || new Date().toISOString(),
    });

    const makePage = (conversations: any[], nextCursor: string | null = null) => ({
      conversations,
      nextCursor,
    });

    describe('findConversationInInfinite', () => {
      it('finds a conversation by id in InfiniteData', () => {
        const data = {
          pages: [
            makePage([makeConversation('1'), makeConversation('2')]),
            makePage([makeConversation('3')]),
          ],
          pageParams: [],
        };
        const found = findConversationInInfinite(data, '2');
        expect(found).toBeDefined();
        expect(found?.conversationId).toBe('2');
      });

      it('returns undefined if conversation not found', () => {
        const data = {
          pages: [makePage([makeConversation('1')])],
          pageParams: [],
        };
        expect(findConversationInInfinite(data, 'notfound')).toBeUndefined();
      });

      it('returns undefined if data is undefined', () => {
        expect(findConversationInInfinite(undefined, '1')).toBeUndefined();
      });
    });

    describe('updateInfiniteConvoPage', () => {
      it('updates a conversation in InfiniteData', () => {
        const data = {
          pages: [makePage([makeConversation('1', '2023-01-01T00:00:00Z'), makeConversation('2')])],
          pageParams: [],
        };
        const updater = (c: any) => ({ ...c, updatedAt: '2024-01-01T00:00:00Z' });
        const updated = updateInfiniteConvoPage(data, '1', updater);
        expect(updated?.pages[0].conversations[0].updatedAt).toBe('2024-01-01T00:00:00Z');
      });

      it('returns original data if conversation not found', () => {
        const data = {
          pages: [makePage([makeConversation('1')])],
          pageParams: [],
        };
        const updater = (c: any) => ({ ...c, foo: 'bar' });
        const updated = updateInfiniteConvoPage(data, 'notfound', updater);
        expect(updated).toEqual(data);
      });

      it('returns undefined if data is undefined', () => {
        expect(updateInfiniteConvoPage(undefined, '1', (c) => c)).toBeUndefined();
      });
    });

    describe('addConversationToInfinitePages', () => {
      it('adds a conversation to the first page', () => {
        const data = {
          pages: [makePage([makeConversation('1')])],
          pageParams: [],
        };
        const newConvo = makeConversation('new');
        const updated = addConversationToInfinitePages(data, newConvo);
        expect(updated.pages[0].conversations[0].conversationId).toBe('new');
        expect(updated.pages[0].conversations[1].conversationId).toBe('1');
      });

      it('creates new InfiniteData if data is undefined', () => {
        const newConvo = makeConversation('new');
        const updated = addConversationToInfinitePages(undefined, newConvo);
        expect(updated.pages[0].conversations[0].conversationId).toBe('new');
        expect(updated.pageParams).toEqual([undefined]);
      });
    });

    describe('removeConvoFromInfinitePages', () => {
      it('removes a conversation by id', () => {
        const data = {
          pages: [
            makePage([makeConversation('1'), makeConversation('2')]),
            makePage([makeConversation('3')]),
          ],
          pageParams: [],
        };
        const updated = removeConvoFromInfinitePages(data, '2');
        expect(updated?.pages[0].conversations.map((c) => c.conversationId)).toEqual(['1']);
      });

      it('removes empty pages after deletion', () => {
        const data = {
          pages: [makePage([makeConversation('1')]), makePage([makeConversation('2')])],
          pageParams: [],
        };
        const updated = removeConvoFromInfinitePages(data, '2');
        expect(updated?.pages.length).toBe(1);
        expect(updated?.pages[0].conversations[0].conversationId).toBe('1');
      });

      it('returns original data if data is undefined', () => {
        expect(removeConvoFromInfinitePages(undefined, '1')).toBeUndefined();
      });
    });

    describe('updateConvoFieldsInfinite', () => {
      it('updates fields and bumps to front if keepPosition is false', () => {
        const data = {
          pages: [
            makePage([makeConversation('1'), makeConversation('2')]),
            makePage([makeConversation('3')]),
          ],
          pageParams: [],
        };
        const updated = updateConvoFieldsInfinite(
          data,
          { conversationId: '2', title: 'new' },
          false,
        );
        expect(updated?.pages[0].conversations[0].conversationId).toBe('2');
        expect(updated?.pages[0].conversations[0].title).toBe('new');
      });

      it('updates fields and keeps position if keepPosition is true', () => {
        const data = {
          pages: [makePage([makeConversation('1'), makeConversation('2')])],
          pageParams: [],
        };
        const updated = updateConvoFieldsInfinite(
          data,
          { conversationId: '2', title: 'stay' },
          true,
        );
        expect(updated?.pages[0].conversations[1].title).toBe('stay');
      });

      it('returns original data if conversation not found', () => {
        const data = {
          pages: [makePage([makeConversation('1')])],
          pageParams: [],
        };
        const updated = updateConvoFieldsInfinite(
          data,
          { conversationId: 'notfound', title: 'x' },
          false,
        );
        expect(updated).toEqual(data);
      });

      it('returns original data if data is undefined', () => {
        expect(
          updateConvoFieldsInfinite(undefined, { conversationId: '1', title: 'x' }, false),
        ).toBeUndefined();
      });
    });

    describe('storeEndpointSettings', () => {
      beforeEach(() => {
        localStorage.clear();
      });

      it('stores model for endpoint', () => {
        const conversation = {
          conversationId: '1',
          endpoint: 'openai',
          model: 'gpt-3',
        };
        storeEndpointSettings(conversation as any);
        const stored = JSON.parse(localStorage.getItem('lastModel') || '{}');
        expect([undefined, 'gpt-3']).toContain(stored.openai);
      });

      it('stores secondaryModel for gptPlugins endpoint', () => {
        const conversation = {
          conversationId: '1',
          endpoint: 'gptPlugins',
          model: 'gpt-4',
          agentOptions: { model: 'plugin-model' },
        };
        storeEndpointSettings(conversation as any);
        const stored = JSON.parse(localStorage.getItem('lastModel') || '{}');
        expect([undefined, 'gpt-4']).toContain(stored.gptPlugins);
        expect([undefined, 'plugin-model']).toContain(stored.secondaryModel);
      });

      it('does nothing if conversation is null', () => {
        storeEndpointSettings(null);
        expect(localStorage.getItem('lastModel')).toBeNull();
      });

      it('does nothing if endpoint is missing', () => {
        storeEndpointSettings({ conversationId: '1', model: 'x' } as any);
        expect(localStorage.getItem('lastModel')).toBeNull();
      });
    });

    describe('QueryClient helpers', () => {
      let queryClient: QueryClient;
      let convoA: TConversation;
      let convoB: TConversation;

      beforeEach(() => {
        queryClient = new QueryClient();
        convoA = {
          conversationId: 'a',
          updatedAt: '2024-01-01T12:00:00Z',
          createdAt: '2024-01-01T10:00:00Z',
          endpoint: 'openai',
          model: 'gpt-3',
          title: 'Conversation A',
        } as TConversation;
        convoB = {
          conversationId: 'b',
          updatedAt: '2024-01-02T12:00:00Z',
          endpoint: 'openai',
          model: 'gpt-3',
        } as TConversation;
        queryClient.setQueryData(['allConversations'], {
          pages: [{ conversations: [convoA], nextCursor: null }],
          pageParams: [],
        });
      });

      it('addConvoToAllQueries adds new on top if not present', () => {
        addConvoToAllQueries(queryClient, convoB);
        const data = queryClient.getQueryData<InfiniteData<any>>(['allConversations']);
        expect(data!.pages[0].conversations[0].conversationId).toBe('b');
        expect(data!.pages[0].conversations.length).toBe(2);
      });

      it('addConvoToAllQueries does not duplicate', () => {
        addConvoToAllQueries(queryClient, convoA);
        const data = queryClient.getQueryData<InfiniteData<any>>(['allConversations']);
        expect(data!.pages[0].conversations.filter((c) => c.conversationId === 'a').length).toBe(1);
      });

      it('updateConvoInAllQueries updates correct convo', () => {
        updateConvoInAllQueries(queryClient, 'a', (c) => ({ ...c, model: 'gpt-4' }));
        const data = queryClient.getQueryData<InfiniteData<any>>(['allConversations']);
        expect(data!.pages[0].conversations[0].model).toBe('gpt-4');
      });

      it('removeConvoFromAllQueries deletes conversation', () => {
        removeConvoFromAllQueries(queryClient, 'a');
        const data = queryClient.getQueryData<InfiniteData<any>>(['allConversations']);
        expect(data!.pages.length).toBe(0);
      });

      it('addConversationToAllConversationsQueries works with multiple pages', () => {
        queryClient.setQueryData(['allConversations', 'other'], {
          pages: [{ conversations: [], nextCursor: null }],
          pageParams: [],
        });
        addConversationToAllConversationsQueries(queryClient, convoB);

        const mainData = queryClient.getQueryData<InfiniteData<any>>(['allConversations']);
        const otherData = queryClient.getQueryData<InfiniteData<any>>([
          'allConversations',
          'other',
        ]);
        expect(mainData!.pages[0].conversations[0].conversationId).toBe('b');
        expect(otherData!.pages[0].conversations[0].conversationId).toBe('b');
      });
    });
  });
});<|MERGE_RESOLUTION|>--- conflicted
+++ resolved
@@ -1,10 +1,5 @@
-<<<<<<< HEAD
-import { QueryClient } from '@tanstack/react-query';
-import type { TConversation, InfiniteData } from 'librechat-data-provider';
-=======
 import { QueryClient, InfiniteData } from '@tanstack/react-query';
 import type { TConversation } from 'librechat-data-provider';
->>>>>>> 46e5cdfd
 import {
   dateKeys,
   storeEndpointSettings,
