import { RefObject } from 'react';
import { FileSources, EModelEndpoint } from 'librechat-data-provider';
import type { UseMutationResult } from '@tanstack/react-query';
import type * as InputNumberPrimitive from 'rc-input-number';
import type { SetterOrUpdater, RecoilState } from 'recoil';
import type { ColumnDef } from '@tanstack/react-table';
import type * as t from 'librechat-data-provider';
import type { LucideIcon } from 'lucide-react';
import type { TranslationKeys } from '~/hooks';

export type CodeBarProps = {
  lang: string;
  error?: boolean;
  plugin?: boolean;
  blockIndex?: number;
  allowExecution?: boolean;
  codeRef: RefObject<HTMLElement>;
};

export enum PromptsEditorMode {
  SIMPLE = 'simple',
  ADVANCED = 'advanced',
}

export enum STTEndpoints {
  browser = 'browser',
  external = 'external',
}

export enum TTSEndpoints {
  browser = 'browser',
  external = 'external',
}

export type AudioChunk = {
  audio: string;
  isFinal: boolean;
  alignment: {
    char_start_times_ms: number[];
    chars_durations_ms: number[];
    chars: string[];
  };
  normalizedAlignment: {
    char_start_times_ms: number[];
    chars_durations_ms: number[];
    chars: string[];
  };
};

export type BadgeItem = {
  id: string;
  icon: React.ComponentType<any>;
  label: string;
  atom: RecoilState<boolean>;
  isAvailable: boolean;
};

export type AssistantListItem = {
  id: string;
  name: string;
  metadata: t.Assistant['metadata'];
  model: string;
};

export type AgentListItem = {
  id: string;
  name: string;
  avatar: t.Agent['avatar'];
};

export type TPluginMap = Record<string, t.TPlugin>;

export type GenericSetter<T> = (value: T | ((currentValue: T) => T)) => void;

export type LastSelectedModels = Record<t.EModelEndpoint, string>;

export type LocalizeFunction = (
  phraseKey: TranslationKeys,
  options?: Record<string, string | number>,
) => string;

export type ChatFormValues = { text: string };

export const mainTextareaId = 'prompt-textarea';
export const globalAudioId = 'global-audio';

export enum IconContext {
  landing = 'landing',
  menuItem = 'menu-item',
  nav = 'nav',
  message = 'message',
}

export type IconMapProps = {
  className?: string;
  iconURL?: string;
  context?: 'landing' | 'menu-item' | 'nav' | 'message';
  endpoint?: string | null;
  endpointType?: string;
  assistantName?: string;
  agentName?: string;
  avatar?: string;
  size?: number;
};

export type IconComponent = React.ComponentType<IconMapProps>;
export type AgentIconComponent = React.ComponentType<AgentIconMapProps>;
export type IconComponentTypes = IconComponent | AgentIconComponent;
export type IconsRecord = {
  [key in t.EModelEndpoint | 'unknown' | string]: IconComponentTypes | null | undefined;
};

export type AgentIconMapProps = IconMapProps & { agentName?: string };

export type NavLink = {
  title: TranslationKeys;
  label?: string;
  icon: LucideIcon | React.FC;
  Component?: React.ComponentType;
  onClick?: (e?: React.MouseEvent) => void;
  variant?: 'default' | 'ghost';
  id: string;
};

export interface NavProps {
  isCollapsed: boolean;
  links: NavLink[];
  resize?: (size: number) => void;
  defaultActive?: string;
}

export interface DataColumnMeta {
  meta:
    | {
        size: number | string;
      }
    | undefined;
}

export enum Panel {
  advanced = 'advanced',
  builder = 'builder',
  actions = 'actions',
  model = 'model',
  version = 'version',
  mcp = 'mcp',
}

export type FileSetter =
  | SetterOrUpdater<Map<string, ExtendedFile>>
  | React.Dispatch<React.SetStateAction<Map<string, ExtendedFile>>>;

export type ActionAuthForm = {
  /* General */
  type: t.AuthTypeEnum;
  saved_auth_fields: boolean;
  /* API key */
  api_key: string; // not nested
  authorization_type: t.AuthorizationTypeEnum;
  custom_auth_header: string;
  /* OAuth */
  oauth_client_id: string; // not nested
  oauth_client_secret: string; // not nested
  authorization_url: string;
  client_url: string;
  scope: string;
  token_exchange_method: t.TokenExchangeMethodEnum;
};

export type MCPForm = ActionAuthForm & {
  name?: string;
  description?: string;
  url?: string;
  tools?: string[];
  icon?: string;
  trust?: boolean;
};

export type ActionWithNullableMetadata = Omit<t.Action, 'metadata'> & {
  metadata: t.ActionMetadata | null;
};

export type AssistantPanelProps = {
  index?: number;
  action?: ActionWithNullableMetadata;
  actions?: t.Action[];
  assistant_id?: string;
  activePanel?: string;
  endpoint: t.AssistantsEndpoint;
  version: number | string;
  documentsMap: Map<string, t.AssistantDocument> | null;
  setAction: React.Dispatch<React.SetStateAction<t.Action | undefined>>;
  setCurrentAssistantId: React.Dispatch<React.SetStateAction<string | undefined>>;
  setActivePanel: React.Dispatch<React.SetStateAction<Panel>>;
};

export type AgentPanelProps = {
  index?: number;
  agent_id?: string;
  activePanel?: string;
  mcp?: t.MCP;
  mcps?: t.MCP[];
  action?: t.Action;
  actions?: t.Action[];
  createMutation: UseMutationResult<t.Agent, Error, t.AgentCreateParams>;
  setActivePanel: React.Dispatch<React.SetStateAction<Panel>>;
  setMcp: React.Dispatch<React.SetStateAction<t.MCP | undefined>>;
  setAction: React.Dispatch<React.SetStateAction<t.Action | undefined>>;
  endpointsConfig?: t.TEndpointsConfig;
  setCurrentAgentId: React.Dispatch<React.SetStateAction<string | undefined>>;
  agentsConfig?: t.TAgentsEndpoint | null;
};

export type AgentPanelContextType = {
  action?: t.Action;
  actions?: t.Action[];
  setAction: React.Dispatch<React.SetStateAction<t.Action | undefined>>;
  mcp?: t.MCP;
  mcps?: t.MCP[];
  setMcp: React.Dispatch<React.SetStateAction<t.MCP | undefined>>;
  setMcps: React.Dispatch<React.SetStateAction<t.MCP[] | undefined>>;
<<<<<<< HEAD
  groupedTools: Record<string, t.AgentToolType & { tools?: t.AgentToolType[] }>;
=======
>>>>>>> 5d267aa8
  tools: t.AgentToolType[];
  activePanel?: string;
  setActivePanel: React.Dispatch<React.SetStateAction<Panel>>;
  setCurrentAgentId: React.Dispatch<React.SetStateAction<string | undefined>>;
<<<<<<< HEAD
=======
  groupedTools?: Record<string, t.AgentToolType & { tools?: t.AgentToolType[] }>;
>>>>>>> 5d267aa8
  agent_id?: string;
};

export type AgentModelPanelProps = {
  agent_id?: string;
  providers: Option[];
  models: Record<string, string[] | undefined>;
  setActivePanel: React.Dispatch<React.SetStateAction<Panel>>;
};

export type AugmentedColumnDef<TData, TValue> = ColumnDef<TData, TValue> & DataColumnMeta;

export type TSetOption = t.TSetOption;

export type TSetExample = (
  i: number,
  type: string,
  newValue: number | string | boolean | null,
) => void;

export type OnInputNumberChange = InputNumberPrimitive.InputNumberProps['onChange'];

export const defaultDebouncedDelay = 450;

export enum ESide {
  Top = 'top',
  Right = 'right',
  Bottom = 'bottom',
  Left = 'left',
}

export enum NotificationSeverity {
  INFO = 'info',
  SUCCESS = 'success',
  WARNING = 'warning',
  ERROR = 'error',
}

export type TShowToast = {
  message: string;
  severity?: NotificationSeverity;
  showIcon?: boolean;
  duration?: number;
  status?: 'error' | 'success' | 'warning' | 'info';
};

export type TBaseSettingsProps = {
  conversation: t.TConversation | t.TPreset | null;
  className?: string;
  isPreset?: boolean;
  readonly?: boolean;
};

export type TSettingsProps = TBaseSettingsProps & {
  setOption: TSetOption;
};

export type TModels = {
  models: string[];
  showAbove?: boolean;
  popover?: boolean;
};

export type TModelSelectProps = TSettingsProps & TModels;

export type TEditPresetProps = {
  open: boolean;
  onOpenChange: React.Dispatch<React.SetStateAction<boolean>>;
  preset: t.TPreset;
  title?: string;
};

export type TSetOptions = (options: Record<string, unknown>) => void;
export type TSetOptionsPayload = {
  setOption: TSetOption;
  setExample: TSetExample;
  addExample: () => void;
  removeExample: () => void;
  setAgentOption: TSetOption;
  // getConversation: () => t.TConversation | t.TPreset | null;
  checkPluginSelection: (value: string) => boolean;
  setTools: (newValue: string, remove?: boolean) => void;
  setOptions?: TSetOptions;
};

export type TPresetItemProps = {
  preset: t.TPreset;
  value: t.TPreset;
  onSelect: (preset: t.TPreset) => void;
  onChangePreset: (preset: t.TPreset) => void;
  onDeletePreset: (preset: t.TPreset) => void;
};

export type TOnClick = (e: React.MouseEvent<HTMLButtonElement>) => void;

export type TGenButtonProps = {
  onClick: TOnClick;
};

export type TAskProps = {
  text: string;
  overrideConvoId?: string;
  overrideUserMessageId?: string;
  parentMessageId?: string | null;
  conversationId?: string | null;
  messageId?: string | null;
  clientTimestamp?: string;
};

export type TOptions = {
  editedMessageId?: string | null;
  editedText?: string | null;
  editedContent?: {
    index: number;
    text: string;
    type: 'text' | 'think';
  };
  isRegenerate?: boolean;
  isContinued?: boolean;
  isEdited?: boolean;
  overrideMessages?: t.TMessage[];
  /** This value is only true when the user submits a message with "Save & Submit" for a user-created message */
  isResubmission?: boolean;
  /** Currently only utilized when `isResubmission === true`, uses that message's currently attached files */
  overrideFiles?: t.TMessage['files'];
};

export type TAskFunction = (props: TAskProps, options?: TOptions) => void;

export type TMessageProps = {
  conversation?: t.TConversation | null;
  messageId?: string | null;
  message?: t.TMessage;
  messagesTree?: t.TMessage[];
  currentEditId: string | number | null;
  isSearchView?: boolean;
  siblingIdx?: number;
  siblingCount?: number;
  setCurrentEditId?: React.Dispatch<React.SetStateAction<string | number | null>> | null;
  setSiblingIdx?: ((value: number) => void | React.Dispatch<React.SetStateAction<number>>) | null;
};

export type TMessageIcon = { endpoint?: string | null; isCreatedByUser?: boolean } & Pick<
  t.TConversation,
  'modelLabel'
> &
  Pick<t.TMessage, 'model' | 'iconURL'>;

export type TInitialProps = {
  text: string;
  edit: boolean;
  error: boolean;
  unfinished: boolean;
  isSubmitting: boolean;
  isLast: boolean;
};
export type TAdditionalProps = {
  ask: TAskFunction;
  message: t.TMessage;
  isCreatedByUser: boolean;
  siblingIdx: number;
  enterEdit: (cancel: boolean) => void;
  setSiblingIdx: (value: number) => void;
};

export type TMessageContentProps = TInitialProps & TAdditionalProps;

export type TText = Pick<TInitialProps, 'text'> & { className?: string };
export type TEditProps = Pick<TInitialProps, 'isSubmitting'> &
  Omit<TAdditionalProps, 'isCreatedByUser' | 'siblingIdx'> & {
    text?: string;
    index?: number;
    siblingIdx: number | null;
  };
export type TDisplayProps = TText &
  Pick<TAdditionalProps, 'isCreatedByUser' | 'message'> & {
    showCursor?: boolean;
  };

export type TConfigProps = {
  userKey: string;
  setUserKey: React.Dispatch<React.SetStateAction<string>>;
  endpoint: t.EModelEndpoint | string;
};

export type TDangerButtonProps = {
  id: string;
  confirmClear: boolean;
  className?: string;
  disabled?: boolean;
  showText?: boolean;
  mutation?: UseMutationResult<unknown>;
  onClick: () => void;
  infoTextCode: TranslationKeys;
  actionTextCode: TranslationKeys;
  dataTestIdInitial: string;
  dataTestIdConfirm: string;
  infoDescriptionCode?: TranslationKeys;
  confirmActionTextCode?: TranslationKeys;
};

export type TDialogProps = {
  open: boolean;
  onOpenChange: (open: boolean) => void;
};

export type TPluginStoreDialogProps = {
  isOpen: boolean;
  setIsOpen: (open: boolean) => void;
};

export type TResError = {
  response: { data: { message: string } };
  message: string;
};

export type TAuthContext = {
  user: t.TUser | undefined;
  token: string | undefined;
  isAuthenticated: boolean;
  error: string | undefined;
  login: (data: t.TLoginUser) => void;
  logout: (redirect?: string) => void;
  setError: React.Dispatch<React.SetStateAction<string | undefined>>;
  roles?: Record<string, t.TRole | null | undefined>;
};

export type TUserContext = {
  user?: t.TUser | undefined;
  token: string | undefined;
  isAuthenticated: boolean;
  redirect?: string;
};

export type TAuthConfig = {
  loginRedirect: string;
  test?: boolean;
};

export type IconProps = Pick<t.TMessage, 'isCreatedByUser' | 'model'> &
  Pick<t.TConversation, 'chatGptLabel' | 'modelLabel'> & {
    size?: number;
    button?: boolean;
    iconURL?: string;
    message?: boolean;
    className?: string;
    iconClassName?: string;
    endpoint?: t.EModelEndpoint | string | null;
    endpointType?: t.EModelEndpoint | null;
    assistantName?: string;
    agentName?: string;
    error?: boolean;
  };

export type Option = Record<string, unknown> & {
  label?: string;
  value: string | number | null;
};

export type StringOption = Option & { value: string | null };

export type VoiceOption = {
  value: string;
  label: string;
};

export type TMessageAudio = {
  isLast?: boolean;
  index: number;
  messageId: string;
  content: string;
  className?: string;
  renderButton?: (props: {
    onClick: (e?: React.MouseEvent<HTMLButtonElement>) => void;
    title: string;
    icon: React.ReactNode;
    isActive?: boolean;
    isVisible?: boolean;
    isDisabled?: boolean;
    className?: string;
  }) => React.ReactNode;
};

export type OptionWithIcon = Option & { icon?: React.ReactNode };
export type DropdownValueSetter = (value: string | Option | OptionWithIcon) => void;
export type MentionOption = OptionWithIcon & {
  type: string;
  value: string;
  description?: string;
};
export type PromptOption = MentionOption & {
  id: string;
};

export type TOptionSettings = {
  showExamples?: boolean;
  isCodeChat?: boolean;
};

export interface ExtendedFile {
  file?: File;
  file_id: string;
  temp_file_id?: string;
  type?: string;
  filepath?: string;
  filename?: string;
  width?: number;
  height?: number;
  size: number;
  preview?: string;
  progress: number;
  source?: FileSources;
  attached?: boolean;
  embedded?: boolean;
  tool_resource?: string;
  metadata?: t.TFile['metadata'];
}

export interface ModelItemProps {
  modelName: string;
  endpoint: EModelEndpoint;
  isSelected: boolean;
  onSelect: () => void;
  onNavigateBack: () => void;
  icon?: JSX.Element;
  className?: string;
}

export type ContextType = {
  navVisible: boolean;
  setNavVisible: React.Dispatch<React.SetStateAction<boolean>>;
};

export interface SwitcherProps {
  endpoint?: t.EModelEndpoint | null;
  endpointKeyProvided: boolean;
  isCollapsed: boolean;
}
export type TLoginLayoutContext = {
  startupConfig: t.TStartupConfig | null;
  startupConfigError: unknown;
  isFetching: boolean;
  error: string | null;
  setError: React.Dispatch<React.SetStateAction<string | null>>;
  headerText: string;
  setHeaderText: React.Dispatch<React.SetStateAction<string>>;
};

export type NewConversationParams = {
  template?: Partial<t.TConversation>;
  preset?: Partial<t.TPreset>;
  modelsData?: t.TModelsConfig;
  buildDefault?: boolean;
  keepLatestMessage?: boolean;
  keepAddedConvos?: boolean;
  disableParams?: boolean;
};

export type ConvoGenerator = (params: NewConversationParams) => void | t.TConversation;

export type TBaseResData = {
  plugin?: t.TResPlugin;
  final?: boolean;
  initial?: boolean;
  previousMessages?: t.TMessage[];
  conversation: t.TConversation;
  conversationId?: string;
  runMessages?: t.TMessage[];
};

export type TResData = TBaseResData & {
  requestMessage: t.TMessage;
  responseMessage: t.TMessage;
};

export type TFinalResData = Omit<TBaseResData, 'conversation'> & {
  conversation: Partial<t.TConversation> & Pick<t.TConversation, 'conversationId'>;
  requestMessage?: t.TMessage;
  responseMessage?: t.TMessage;
};

export type TVectorStore = {
  _id: string;
  object: 'vector_store';
  created_at: string | Date;
  name: string;
  bytes?: number;
  file_counts?: {
    in_progress: number;
    completed: number;
    failed: number;
    cancelled: number;
    total: number;
  };
};

export type TThread = { id: string; createdAt: string };

declare global {
  interface Window {
    google_tag_manager?: unknown;
  }
}<|MERGE_RESOLUTION|>--- conflicted
+++ resolved
@@ -219,18 +219,11 @@
   mcps?: t.MCP[];
   setMcp: React.Dispatch<React.SetStateAction<t.MCP | undefined>>;
   setMcps: React.Dispatch<React.SetStateAction<t.MCP[] | undefined>>;
-<<<<<<< HEAD
-  groupedTools: Record<string, t.AgentToolType & { tools?: t.AgentToolType[] }>;
-=======
->>>>>>> 5d267aa8
   tools: t.AgentToolType[];
   activePanel?: string;
   setActivePanel: React.Dispatch<React.SetStateAction<Panel>>;
   setCurrentAgentId: React.Dispatch<React.SetStateAction<string | undefined>>;
-<<<<<<< HEAD
-=======
   groupedTools?: Record<string, t.AgentToolType & { tools?: t.AgentToolType[] }>;
->>>>>>> 5d267aa8
   agent_id?: string;
 };
 
