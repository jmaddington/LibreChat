--- conflicted
+++ resolved
@@ -1,42 +1,18 @@
 import { useEffect, useMemo } from 'react';
-<<<<<<< HEAD
-import type { FetchNextPageOptions } from '@tanstack/react-query';
-import { useToastContext, useSearchContext, useFileMapContext } from '~/Providers';
-=======
 import { useRecoilValue } from 'recoil';
->>>>>>> 46e5cdfd
 import MinimalMessagesWrapper from '~/components/Chat/Messages/MinimalMessages';
 import { useNavScrolling, useLocalize, useAuthContext } from '~/hooks';
 import SearchMessage from '~/components/Chat/Messages/SearchMessage';
-<<<<<<< HEAD
-import { useNavScrolling, useLocalize } from '~/hooks';
-import { Spinner } from '~/components';
-import { buildTree } from '~/utils';
-import { useRecoilValue } from 'recoil';
-=======
 import { useToastContext, useFileMapContext } from '~/Providers';
 import { useMessagesInfiniteQuery } from '~/data-provider';
 import { Spinner } from '~/components';
 import { buildTree } from '~/utils';
->>>>>>> 46e5cdfd
 import store from '~/store';
 
 export default function Search() {
   const localize = useLocalize();
   const fileMap = useFileMapContext();
   const { showToast } = useToastContext();
-<<<<<<< HEAD
-  const { searchQuery, searchQueryRes } = useSearchContext();
-  const isSearchTyping = useRecoilValue(store.isSearchTyping);
-
-  const { containerRef } = useNavScrolling({
-    nextCursor: searchQueryRes?.data?.pages[searchQueryRes.data.pages.length - 1]?.nextCursor,
-    setShowLoading: () => ({}),
-    fetchNextPage: searchQueryRes?.fetchNextPage
-      ? (options?: FetchNextPageOptions) => searchQueryRes.fetchNextPage(options)
-      : undefined,
-    isFetchingNext: searchQueryRes?.isFetchingNextPage ?? false,
-=======
   const { isAuthenticated } = useAuthContext();
   const search = useRecoilValue(store.search);
   const searchQuery = search.debouncedQuery;
@@ -64,22 +40,12 @@
     setShowLoading: () => ({}),
     fetchNextPage: fetchNextPage,
     isFetchingNext: isFetchingNextPage,
->>>>>>> 46e5cdfd
   });
-
-  useEffect(() => {
-    if (searchQueryRes?.error) {
-      showToast({ message: 'An error occurred during search', status: 'error' });
-    }
-  }, [searchQueryRes?.error, showToast]);
 
   const messages = useMemo(() => {
     const msgs = searchMessages?.pages.flatMap((page) => page.messages) || [];
     const dataTree = buildTree({ messages: msgs, fileMap });
     return dataTree?.length === 0 ? null : (dataTree ?? null);
-<<<<<<< HEAD
-  }, [fileMap, searchQueryRes?.data?.pages]);
-=======
   }, [fileMap, searchMessages?.pages]);
 
   useEffect(() => {
@@ -97,27 +63,14 @@
       </div>
     );
   }
->>>>>>> 46e5cdfd
 
   if (!searchQuery) {
     return null;
   }
 
-  if (isSearchTyping || searchQueryRes.isInitialLoading || searchQueryRes.isLoading) {
-    return (
-      <div className="absolute inset-0 flex items-center justify-center">
-        <Spinner className="text-text-primary" />
-      </div>
-    );
-  }
-
   return (
     <MinimalMessagesWrapper ref={containerRef} className="relative flex h-full pt-4">
-<<<<<<< HEAD
-      {(messages && messages.length == 0) || messages == null ? (
-=======
       {(messages && messages.length === 0) || messages == null ? (
->>>>>>> 46e5cdfd
         <div className="absolute inset-0 flex items-center justify-center">
           <div className="rounded-lg bg-white p-6 text-lg text-gray-500 dark:border-gray-800/50 dark:bg-gray-800 dark:text-gray-300">
             {localize('com_ui_nothing_found')}
@@ -128,11 +81,7 @@
           {messages.map((msg) => (
             <SearchMessage key={msg.messageId} message={msg} />
           ))}
-<<<<<<< HEAD
-          {searchQueryRes.isFetchingNextPage && (
-=======
           {isFetchingNextPage && (
->>>>>>> 46e5cdfd
             <div className="flex justify-center py-4">
               <Spinner className="text-text-primary" />
             </div>
