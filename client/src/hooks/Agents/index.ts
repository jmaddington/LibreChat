export { default as useAgentsMap } from './useAgentsMap';
export { default as useSelectAgent } from './useSelectAgent';
<<<<<<< HEAD
export { default as useAgentCapabilities } from './useAgentCapabilities';
export { default as useGetAgentsConfig } from './useGetAgentsConfig';
=======
export { default as useAgentCategories } from './useAgentCategories';
export type { ProcessedAgentCategory } from './useAgentCategories';
>>>>>>> c8bf11fd
<|MERGE_RESOLUTION|>--- conflicted
+++ resolved
@@ -1,9 +1,6 @@
 export { default as useAgentsMap } from './useAgentsMap';
 export { default as useSelectAgent } from './useSelectAgent';
-<<<<<<< HEAD
 export { default as useAgentCapabilities } from './useAgentCapabilities';
 export { default as useGetAgentsConfig } from './useGetAgentsConfig';
-=======
 export { default as useAgentCategories } from './useAgentCategories';
-export type { ProcessedAgentCategory } from './useAgentCategories';
->>>>>>> c8bf11fd
+export type { ProcessedAgentCategory } from './useAgentCategories';