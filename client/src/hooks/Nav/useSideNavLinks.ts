--- conflicted
+++ resolved
@@ -72,9 +72,6 @@
       });
     }
 
-<<<<<<< HEAD
-    if (hasAccessToAgents && hasAccessToCreateAgents && agents && agents.disableBuilder !== true) {
-=======
     if (
       endpointsConfig?.[EModelEndpoint.agents] &&
       hasAccessToAgents &&
@@ -82,7 +79,6 @@
       agents &&
       agents.disableBuilder !== true
     ) {
->>>>>>> 9da63b48
       links.push({
         title: 'com_sidepanel_agent_builder',
         label: '',
