--- conflicted
+++ resolved
@@ -29,10 +29,7 @@
         dataService.getConversationById(conversationId),
       );
       logger.log('conversation', 'Fetched fresh conversation data', data);
-<<<<<<< HEAD
-=======
       await queryClient.invalidateQueries([QueryKeys.messages, conversationId]);
->>>>>>> 46e5cdfd
       setConversation(data);
     } catch (error) {
       console.error('Error fetching conversation data on navigation', error);
