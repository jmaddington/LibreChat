--- conflicted
+++ resolved
@@ -348,10 +348,8 @@
             </div>
           </div>
         </div>
-<<<<<<< HEAD
         {/* MCP Section */}
         {/* <MCPSection /> */}
-=======
 
         {/* Support Contact (Optional) */}
         <div className="mb-4">
@@ -439,7 +437,6 @@
             </div>
           </div>
         </div>
->>>>>>> c8bf11fd
       </div>
       <ToolSelectDialog
         isOpen={showToolDialog}
