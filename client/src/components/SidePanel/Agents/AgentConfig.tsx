--- conflicted
+++ resolved
@@ -168,11 +168,7 @@
   const visibleToolIds = new Set(selectedToolIds);
 
   // Check what group parent tools should be shown if any subtool is present
-<<<<<<< HEAD
-  Object.entries(allTools).forEach(([toolId, toolObj]) => {
-=======
   Object.entries(allTools ?? {}).forEach(([toolId, toolObj]) => {
->>>>>>> 5d267aa8
     if (toolObj.tools?.length) {
       // if any subtool of this group is selected, ensure group parent tool rendered
       if (toolObj.tools.some((st) => selectedToolIds.includes(st.tool_id))) {
@@ -303,10 +299,7 @@
             <div className="mb-1">
               {/* // Render all visible IDs (including groups with subtools selected) */}
               {[...visibleToolIds].map((toolId, i) => {
-<<<<<<< HEAD
-=======
                 if (!allTools) return null;
->>>>>>> 5d267aa8
                 const tool = allTools[toolId];
                 if (!tool) return null;
                 return (
