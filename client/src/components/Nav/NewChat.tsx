import React, { useMemo, useCallback } from 'react';
import { Search } from 'lucide-react';
import { useRecoilValue } from 'recoil';
import { useNavigate } from 'react-router-dom';
import { useQueryClient } from '@tanstack/react-query';
import { QueryKeys, Constants } from 'librechat-data-provider';
import type { TConversation, TMessage } from 'librechat-data-provider';
import { getEndpointField, getIconEndpoint, getIconKey } from '~/utils';
import ConvoIconURL from '~/components/Endpoints/ConvoIconURL';
import { useGetEndpointsQuery } from '~/data-provider';
import { useLocalize, useNewConvo } from '~/hooks';
import { icons } from '~/hooks/Endpoint/Icons';
import { NewChatIcon } from '~/components/svg';
import { cn } from '~/utils';
import store from '~/store';

const NewChatButtonIcon = React.memo(({ conversation }: { conversation: TConversation | null }) => {
<<<<<<< HEAD
  const searchQuery = useRecoilValue(store.searchQuery);
=======
>>>>>>> 46e5cdfd
  const { data: endpointsConfig } = useGetEndpointsQuery();
  const search = useRecoilValue(store.search);
  const searchQuery = search.debouncedQuery;

  const computedIcon = useMemo(() => {
    if (searchQuery) {
      return null;
    }
    let { endpoint = '' } = conversation ?? {};
    const iconURL = conversation?.iconURL ?? '';
    endpoint = getIconEndpoint({ endpointsConfig, iconURL, endpoint });
    const endpointType = getEndpointField(endpointsConfig, endpoint, 'type');
    const endpointIconURL = getEndpointField(endpointsConfig, endpoint, 'iconURL');
    const iconKey = getIconKey({ endpoint, endpointsConfig, endpointType, endpointIconURL });
    const Icon = icons[iconKey];
    return { iconURL, endpoint, endpointType, endpointIconURL, Icon };
  }, [searchQuery, conversation, endpointsConfig]);

  const computedIcon = useMemo(() => {
    if (searchQuery) {
      return null;
    }
    let { endpoint = '' } = conversation ?? {};
    const iconURL = conversation?.iconURL ?? '';
    endpoint = getIconEndpoint({ endpointsConfig, iconURL, endpoint });
    const endpointType = getEndpointField(endpointsConfig, endpoint, 'type');
    const endpointIconURL = getEndpointField(endpointsConfig, endpoint, 'iconURL');
    const iconKey = getIconKey({ endpoint, endpointsConfig, endpointType, endpointIconURL });
    const Icon = icons[iconKey];
    return { iconURL, endpoint, endpointType, endpointIconURL, Icon };
  }, [searchQuery, conversation, endpointsConfig]);

  if (searchQuery) {
    return (
      <div className="shadow-stroke relative flex h-7 w-7 items-center justify-center rounded-full bg-white text-black dark:bg-white">
        <Search className="h-5 w-5" />
      </div>
    );
  }

  if (!computedIcon) {
    return null;
  }

  const { iconURL, endpoint, endpointIconURL, Icon } = computedIcon;

  return (
    <div className="h-7 w-7 flex-shrink-0">
      {iconURL && iconURL.includes('http') ? (
        <ConvoIconURL
          iconURL={iconURL}
          modelLabel={conversation?.chatGptLabel ?? conversation?.modelLabel ?? ''}
          endpointIconURL={iconURL}
          context="nav"
        />
      ) : (
        <div className="shadow-stroke relative flex h-full items-center justify-center rounded-full bg-white text-black">
          {endpoint && Icon && (
            <Icon
              size={41}
              context="nav"
              className="h-2/3 w-2/3"
              endpoint={endpoint}
              iconURL={endpointIconURL}
            />
          )}
        </div>
      )}
    </div>
  );
});

export default function NewChat({
  index = 0,
  toggleNav,
  subHeaders,
  isSmallScreen,
}: {
  index?: number;
  toggleNav: () => void;
  subHeaders?: React.ReactNode;
  isSmallScreen: boolean;
}) {
  const queryClient = useQueryClient();
  /** Note: this component needs an explicit index passed if using more than one */
  const { newConversation: newConvo } = useNewConvo(index);
  const navigate = useNavigate();
  const localize = useLocalize();
  const { conversation } = store.useCreateConversationAtom(index);

  const clickHandler = useCallback(
    (event: React.MouseEvent<HTMLAnchorElement>) => {
      if (event.button === 0 && !(event.ctrlKey || event.metaKey)) {
        event.preventDefault();
        queryClient.setQueryData<TMessage[]>(
          [QueryKeys.messages, conversation?.conversationId ?? Constants.NEW_CONVO],
          [],
        );
        newConvo();
        navigate('/c/new');
        toggleNav();
      }
    },
    [queryClient, conversation, newConvo, navigate, toggleNav],
  );

  return (
    <div className="sticky left-0 right-0 top-0 z-50 bg-surface-primary-alt pt-3.5">
      <div className="pb-0.5 last:pb-0" style={{ transform: 'none' }}>
        <a
          href="/"
          tabIndex={0}
          data-testid="nav-new-chat-button"
          onClick={clickHandler}
          className={cn(
            'group flex h-10 items-center gap-2 rounded-lg px-2 font-medium transition-colors duration-200 hover:bg-surface-hover',
            isSmallScreen ? 'h-14' : '',
          )}
          aria-label={localize('com_ui_new_chat')}
        >
          <NewChatButtonIcon conversation={conversation} />
          <div className="grow overflow-hidden text-ellipsis whitespace-nowrap text-sm text-text-primary">
            {localize('com_ui_new_chat')}
          </div>
          <div className="flex gap-3">
            <span className="flex items-center" data-state="closed">
              <NewChatIcon className="size-5" />
            </span>
          </div>
        </a>
      </div>
      {subHeaders != null ? subHeaders : null}
    </div>
  );
}<|MERGE_RESOLUTION|>--- conflicted
+++ resolved
@@ -15,27 +15,9 @@
 import store from '~/store';
 
 const NewChatButtonIcon = React.memo(({ conversation }: { conversation: TConversation | null }) => {
-<<<<<<< HEAD
-  const searchQuery = useRecoilValue(store.searchQuery);
-=======
->>>>>>> 46e5cdfd
   const { data: endpointsConfig } = useGetEndpointsQuery();
   const search = useRecoilValue(store.search);
   const searchQuery = search.debouncedQuery;
-
-  const computedIcon = useMemo(() => {
-    if (searchQuery) {
-      return null;
-    }
-    let { endpoint = '' } = conversation ?? {};
-    const iconURL = conversation?.iconURL ?? '';
-    endpoint = getIconEndpoint({ endpointsConfig, iconURL, endpoint });
-    const endpointType = getEndpointField(endpointsConfig, endpoint, 'type');
-    const endpointIconURL = getEndpointField(endpointsConfig, endpoint, 'iconURL');
-    const iconKey = getIconKey({ endpoint, endpointsConfig, endpointType, endpointIconURL });
-    const Icon = icons[iconKey];
-    return { iconURL, endpoint, endpointType, endpointIconURL, Icon };
-  }, [searchQuery, conversation, endpointsConfig]);
 
   const computedIcon = useMemo(() => {
     if (searchQuery) {
