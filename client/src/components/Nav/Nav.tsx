import { useCallback, useEffect, useState, useMemo, memo, lazy, Suspense, useRef } from 'react';
import { useRecoilValue } from 'recoil';
import { PermissionTypes, Permissions } from 'librechat-data-provider';
import type { ConversationListResponse } from 'librechat-data-provider';
import type { InfiniteQueryObserverResult } from '@tanstack/react-query';
import {
  useLocalize,
  useHasAccess,
  useMediaQuery,
  useAuthContext,
  useLocalStorage,
  useNavScrolling,
} from '~/hooks';
import { useConversationsInfiniteQuery } from '~/data-provider';
import { Conversations } from '~/components/Conversations';
import SearchBar from './SearchBar';
import NewChat from './NewChat';
import { cn } from '~/utils';
import store from '~/store';

const BookmarkNav = lazy(() => import('./Bookmarks/BookmarkNav'));
const AccountSettings = lazy(() => import('./AccountSettings'));

const NAV_WIDTH_DESKTOP = '260px';
const NAV_WIDTH_MOBILE = '320px';

const NavMask = memo(
  ({ navVisible, toggleNavVisible }: { navVisible: boolean; toggleNavVisible: () => void }) => (
    <div
      id="mobile-nav-mask-toggle"
      role="button"
      tabIndex={0}
      className={`nav-mask transition-opacity duration-200 ease-in-out ${navVisible ? 'active opacity-100' : 'opacity-0'}`}
      onClick={toggleNavVisible}
      onKeyDown={(e) => {
        if (e.key === 'Enter' || e.key === ' ') {
          toggleNavVisible();
        }
      }}
      aria-label="Toggle navigation"
    />
  ),
);

const MemoNewChat = memo(NewChat);

const Nav = memo(
  ({
    navVisible,
    setNavVisible,
  }: {
    navVisible: boolean;
    setNavVisible: React.Dispatch<React.SetStateAction<boolean>>;
  }) => {
    const localize = useLocalize();
    const { isAuthenticated } = useAuthContext();

    const [navWidth, setNavWidth] = useState(NAV_WIDTH_DESKTOP);
    const isSmallScreen = useMediaQuery('(max-width: 768px)');
    const [newUser, setNewUser] = useLocalStorage('newUser', true);
    const [showLoading, setShowLoading] = useState(false);
    const [tags, setTags] = useState<string[]>([]);

    const hasAccessToBookmarks = useHasAccess({
      permissionType: PermissionTypes.BOOKMARKS,
      permission: Permissions.USE,
    });

    const search = useRecoilValue(store.search);

    const { data, fetchNextPage, isFetchingNextPage, isLoading, isFetching, refetch } =
      useConversationsInfiniteQuery(
        {
          tags: tags.length === 0 ? undefined : tags,
          search: search.debouncedQuery || undefined,
        },
        {
          enabled: isAuthenticated,
          staleTime: 30000,
          cacheTime: 300000,
        },
      );

    const computedHasNextPage = useMemo(() => {
      if (data?.pages && data.pages.length > 0) {
        const lastPage: ConversationListResponse = data.pages[data.pages.length - 1];
        return lastPage.nextCursor !== null;
      }
      return false;
    }, [data?.pages]);

    const outerContainerRef = useRef<HTMLDivElement>(null);
    const listRef = useRef<any>(null);

    const { moveToTop } = useNavScrolling<ConversationListResponse>({
      setShowLoading,
      fetchNextPage: async (options?) => {
        if (computedHasNextPage) {
          return fetchNextPage(options);
        }
        return Promise.resolve(
          {} as InfiniteQueryObserverResult<ConversationListResponse, unknown>,
        );
      },
      isFetchingNext: isFetchingNextPage,
    });

    const conversations = useMemo(() => {
      return data ? data.pages.flatMap((page) => page.conversations) : [];
    }, [data]);

    const toggleNavVisible = useCallback(() => {
      setNavVisible((prev: boolean) => {
        localStorage.setItem('navVisible', JSON.stringify(!prev));
        return !prev;
      });
      if (newUser) {
        setNewUser(false);
      }
    }, [newUser, setNavVisible, setNewUser]);

    const itemToggleNav = useCallback(() => {
      if (isSmallScreen) {
        toggleNavVisible();
      }
    }, [isSmallScreen, toggleNavVisible]);

    useEffect(() => {
      if (isSmallScreen) {
        const savedNavVisible = localStorage.getItem('navVisible');
        if (savedNavVisible === null) {
          toggleNavVisible();
        }
        setNavWidth(NAV_WIDTH_MOBILE);
      } else {
        setNavWidth(NAV_WIDTH_DESKTOP);
      }
    }, [isSmallScreen, toggleNavVisible]);

    useEffect(() => {
      refetch();
    }, [tags, refetch]);

    const loadMoreConversations = useCallback(() => {
      if (isFetchingNextPage || !computedHasNextPage) {
        return;
      }

      fetchNextPage();
    }, [isFetchingNextPage, computedHasNextPage, fetchNextPage]);

    const subHeaders = useMemo(
      () => search.enabled === true && <SearchBar isSmallScreen={isSmallScreen} />,
      [search.enabled, isSmallScreen],
    );

    const headerButtons = useMemo(
      () =>
        hasAccessToBookmarks && (
          <>
            <div className="mt-1.5" />
            <Suspense fallback={null}>
              <BookmarkNav tags={tags} setTags={setTags} isSmallScreen={isSmallScreen} />
            </Suspense>
          </>
        ),
      [hasAccessToBookmarks, tags, isSmallScreen],
    );

    const [isSearchLoading, setIsSearchLoading] = useState(
      !!search.query && (search.isTyping || isLoading || isFetching),
    );

    useEffect(() => {
      if (search.isTyping) {
        setIsSearchLoading(true);
      } else if (!isLoading && !isFetching) {
        setIsSearchLoading(false);
      } else if (!!search.query && (isLoading || isFetching)) {
        setIsSearchLoading(true);
      }
    }, [search.query, search.isTyping, isLoading, isFetching]);

    return (
      <>
        <div
          data-testid="nav"
          className={cn(
            'nav active max-w-[320px] flex-shrink-0 transform overflow-x-hidden bg-surface-primary-alt transition-all duration-200 ease-in-out',
            'md:max-w-[260px]',
          )}
          style={{
            width: navVisible ? navWidth : '0px',
            transform: navVisible ? 'translateX(0)' : 'translateX(-100%)',
          }}
        >
          <div className="h-full w-[320px] md:w-[260px]">
            <div className="flex h-full flex-col">
<<<<<<< HEAD
              <div className="flex h-full flex-col transition-opacity">
=======
              <div
                className={`flex h-full flex-col transition-opacity duration-200 ease-in-out ${navVisible ? 'opacity-100' : 'opacity-0'}`}
              >
>>>>>>> dff4fcac
                <div className="flex h-full flex-col">
                  <nav
                    id="chat-history-nav"
                    aria-label={localize('com_ui_chat_history')}
                    className="flex h-full flex-col px-2 pb-3.5 md:px-3"
                  >
                    <div className="flex flex-1 flex-col" ref={outerContainerRef}>
                      <MemoNewChat
                        subHeaders={subHeaders}
                        toggleNav={toggleNavVisible}
                        headerButtons={headerButtons}
                        isSmallScreen={isSmallScreen}
                      />
                      <Conversations
                        conversations={conversations}
                        moveToTop={moveToTop}
                        toggleNav={itemToggleNav}
                        containerRef={listRef}
                        loadMoreConversations={loadMoreConversations}
                        isLoading={isFetchingNextPage || showLoading || isLoading}
                        isSearchLoading={isSearchLoading}
                      />
                    </div>
                    <Suspense fallback={null}>
                      <AccountSettings />
                    </Suspense>
                  </nav>
                </div>
              </div>
            </div>
          </div>
        </div>
        {isSmallScreen && <NavMask navVisible={navVisible} toggleNavVisible={toggleNavVisible} />}
      </>
    );
  },
);

Nav.displayName = 'Nav';

export default Nav;<|MERGE_RESOLUTION|>--- conflicted
+++ resolved
@@ -196,13 +196,9 @@
         >
           <div className="h-full w-[320px] md:w-[260px]">
             <div className="flex h-full flex-col">
-<<<<<<< HEAD
-              <div className="flex h-full flex-col transition-opacity">
-=======
               <div
                 className={`flex h-full flex-col transition-opacity duration-200 ease-in-out ${navVisible ? 'opacity-100' : 'opacity-0'}`}
               >
->>>>>>> dff4fcac
                 <div className="flex h-full flex-col">
                   <nav
                     id="chat-history-nav"
