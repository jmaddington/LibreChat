--- conflicted
+++ resolved
@@ -267,10 +267,6 @@
             <div
               className="flex items-center justify-center transition-transform duration-100 ease-out"
               style={{
-<<<<<<< HEAD
-                maxHeight: 'calc(100vh - 6rem)',
-                maxWidth: '100%',
-=======
                 transform: `translate(${panX}px, ${panY}px) scale(${zoom})`,
                 transformOrigin: 'center center',
                 width: '100%',
@@ -278,7 +274,6 @@
                 display: 'flex',
                 alignItems: 'center',
                 justifyContent: 'center',
->>>>>>> 5d267aa8
               }}
             >
               <img
@@ -298,11 +293,7 @@
 
         {/* Side Panel */}
         <div
-<<<<<<< HEAD
-          className={`shadow-l-lg fixed right-0 top-0 z-20 h-full w-80 transform rounded-l-2xl border-l border-border-light bg-surface-primary transition-transform duration-500 ease-in-out ${
-=======
           className={`sm:shadow-l-lg ease-[cubic-bezier(0.175,0.885,0.32,1.275)] fixed right-0 top-0 z-20 h-full w-full transform border-l border-border-light bg-surface-primary shadow-2xl backdrop-blur-sm transition-transform duration-500 sm:w-80 sm:rounded-l-2xl ${
->>>>>>> 5d267aa8
             isPromptOpen ? 'translate-x-0' : 'translate-x-full'
           }`}
         >
