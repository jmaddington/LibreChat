--- conflicted
+++ resolved
@@ -7,11 +7,7 @@
 import type { ConversationCursorData } from '~/utils';
 import { useLocalize, useNavigateToConvo } from '~/hooks';
 import { findConversationInInfinite } from '~/utils';
-<<<<<<< HEAD
-import { useSearchContext } from '~/Providers';
-=======
 import store from '~/store';
->>>>>>> 46e5cdfd
 
 export default function SearchButtons({ message }: { message: TMessage }) {
   const localize = useLocalize();
@@ -22,13 +18,7 @@
 
   const clickHandler = async (event: React.MouseEvent<HTMLButtonElement>) => {
     event.preventDefault();
-<<<<<<< HEAD
-
-    const conversation = findConversationInInfinite(searchQueryRes?.data, conversationId);
-    if (!conversation) {
-=======
     if (!conversationId) {
->>>>>>> 46e5cdfd
       return;
     }
 
