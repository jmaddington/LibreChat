--- conflicted
+++ resolved
@@ -85,15 +85,8 @@
     () => conversation?.endpointType ?? conversation?.endpoint,
     [conversation?.endpointType, conversation?.endpoint],
   );
-  const conversationId = useMemo(
-    () => conversation?.conversationId ?? Constants.NEW_CONVO,
-    [conversation?.conversationId],
-  );
-
-  const isRTL = useMemo(
-    () => (chatDirection != null ? chatDirection?.toLowerCase() === 'rtl' : false),
-    [chatDirection],
-  );
+
+  const isRTL = useMemo(() => chatDirection === 'rtl', [chatDirection.toLowerCase()]);
   const invalidAssistant = useMemo(
     () =>
       isAssistantsEndpoint(endpoint) &&
@@ -117,10 +110,10 @@
   }, [isCollapsed]);
 
   useAutoSave({
+    conversationId: conversation?.conversationId,
+    textAreaRef,
     files,
     setFiles,
-    textAreaRef,
-    conversationId,
   });
 
   const { submitMessage, submitPrompt } = useSubmitMessage();
@@ -173,7 +166,7 @@
   const handleSaveBadges = useCallback(() => {
     setIsEditingBadges(false);
     setBackupBadges([]);
-  }, [setIsEditingBadges, setBackupBadges]);
+  }, []);
 
   const handleCancelBadges = useCallback(() => {
     if (backupBadges.length > 0) {
@@ -181,7 +174,7 @@
     }
     setIsEditingBadges(false);
     setBackupBadges([]);
-  }, [backupBadges, setBadges, setIsEditingBadges]);
+  }, [backupBadges, setBadges]);
 
   const isMoreThanThreeRows = visualRowCount > 3;
 
@@ -202,9 +195,8 @@
         'mx-auto flex flex-row gap-3 sm:px-2',
         maximizeChatSpace ? 'w-full max-w-full' : 'md:max-w-3xl xl:max-w-4xl',
         centerFormOnLanding &&
-          (conversationId == null || conversationId === Constants.NEW_CONVO) &&
-          !isSubmitting &&
-          conversation?.messages?.length === 0
+          (!conversation?.conversationId || conversation?.conversationId === Constants.NEW_CONVO) &&
+          !isSubmitting
           ? 'transition-all duration-200 sm:mb-28'
           : 'sm:mb-10',
       )}
@@ -298,11 +290,7 @@
               </div>
               <BadgeRow
                 showEphemeralBadges={!isAgentsEndpoint(endpoint) && !isAssistantsEndpoint(endpoint)}
-<<<<<<< HEAD
-                conversationId={conversationId}
-=======
                 conversationId={conversation?.conversationId ?? Constants.NEW_CONVO}
->>>>>>> 3415afe3
                 onChange={setBadges}
                 isInChat={
                   Array.isArray(conversation?.messages) && conversation.messages.length >= 1
