--- conflicted
+++ resolved
@@ -67,23 +67,14 @@
     }, 5000);
   };
 
-  const toolsFormKey = 'tools';
   const handleInstall = (pluginAction: TPluginAction) => {
     const addFunction = () => {
-<<<<<<< HEAD
-      const installedToolIds: string[] = getValues(toolsFormKey) || [];
-=======
       const installedToolIds: string[] = getValues('tools') || [];
->>>>>>> 5d267aa8
       // Add the parent
       installedToolIds.push(pluginAction.pluginKey);
 
       // If this tool is a group, add subtools too
-<<<<<<< HEAD
-      const groupObj = groupedTools[pluginAction.pluginKey];
-=======
       const groupObj = groupedTools?.[pluginAction.pluginKey];
->>>>>>> 5d267aa8
       if (groupObj?.tools && groupObj.tools.length > 0) {
         for (const sub of groupObj.tools) {
           if (!installedToolIds.includes(sub.tool_id)) {
@@ -91,11 +82,7 @@
           }
         }
       }
-<<<<<<< HEAD
-      setValue(toolsFormKey, Array.from(new Set(installedToolIds))); // no duplicates just in case
-=======
       setValue('tools', Array.from(new Set(installedToolIds))); // no duplicates just in case
->>>>>>> 5d267aa8
     };
 
     if (!pluginAction.auth) {
@@ -113,11 +100,7 @@
   };
 
   const onRemoveTool = (toolId: string) => {
-<<<<<<< HEAD
-    const groupObj = groupedTools[toolId];
-=======
     const groupObj = groupedTools?.[toolId];
->>>>>>> 5d267aa8
     const toolIdsToRemove = [toolId];
     if (groupObj?.tools && groupObj.tools.length > 0) {
       toolIdsToRemove.push(...groupObj.tools.map((sub) => sub.tool_id));
@@ -129,13 +112,8 @@
         onError: (error: unknown) => handleInstallError(error as TError),
         onSuccess: () => {
           const remainingToolIds =
-<<<<<<< HEAD
-            getValues(toolsFormKey)?.filter((toolId) => !toolIdsToRemove.includes(toolId)) || [];
-          setValue(toolsFormKey, remainingToolIds);
-=======
             getValues('tools')?.filter((toolId) => !toolIdsToRemove.includes(toolId)) || [];
           setValue('tools', remainingToolIds);
->>>>>>> 5d267aa8
         },
       },
     );
@@ -289,11 +267,7 @@
                       <ToolItem
                         key={index}
                         tool={tool}
-<<<<<<< HEAD
-                        isInstalled={getValues(toolsFormKey)?.includes(tool.tool_id) || false}
-=======
                         isInstalled={getValues('tools')?.includes(tool.tool_id) || false}
->>>>>>> 5d267aa8
                         onAddTool={() => onAddTool(tool.tool_id)}
                         onRemoveTool={() => onRemoveTool(tool.tool_id)}
                       />
