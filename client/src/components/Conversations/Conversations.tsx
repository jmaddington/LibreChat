--- conflicted
+++ resolved
@@ -14,18 +14,6 @@
   toggleNav: () => void;
   containerRef: React.RefObject<HTMLDivElement | List>;
   loadMoreConversations: () => void;
-<<<<<<< HEAD
-  isFetchingNextPage: boolean;
-  isSearchLoading: boolean;
-}
-
-const LoadingSpinner = memo(() => (
-  <Spinner className="m-1 mx-auto mb-4 h-4 w-4 text-text-primary" />
-));
-
-const DateLabel: FC<{ groupName: string }> = memo(({ groupName }) => {
-  const localize = useLocalize();
-=======
   isLoading: boolean;
   isSearchLoading: boolean;
 }
@@ -43,7 +31,6 @@
 
 const DateLabel: FC<{ groupName: string }> = memo(({ groupName }) => {
   const localize = useLocalize();
->>>>>>> 46e5cdfd
   return (
     <div className="mt-2 pl-2 pt-1 text-text-secondary" style={{ fontSize: '0.7rem' }}>
       {localize(groupName as TranslationKeys) || groupName}
@@ -55,12 +42,8 @@
 
 type FlattenedItem =
   | { type: 'header'; groupName: string }
-<<<<<<< HEAD
-  | { type: 'convo'; convo: TConversation };
-=======
   | { type: 'convo'; convo: TConversation }
   | { type: 'loading' };
->>>>>>> 46e5cdfd
 
 const MemoizedConvo = memo(
   ({
@@ -99,11 +82,7 @@
   toggleNav,
   containerRef,
   loadMoreConversations,
-<<<<<<< HEAD
-  isFetchingNextPage,
-=======
   isLoading,
->>>>>>> 46e5cdfd
   isSearchLoading,
 }) => {
   const isSmallScreen = useMediaQuery('(max-width: 768px)');
@@ -132,17 +111,12 @@
       items.push({ type: 'header', groupName });
       items.push(...convos.map((convo) => ({ type: 'convo' as const, convo })));
     });
-<<<<<<< HEAD
-    return items;
-  }, [groupedConversations]);
-=======
 
     if (isLoading) {
       items.push({ type: 'loading' } as any);
     }
     return items;
   }, [groupedConversations, isLoading]);
->>>>>>> 46e5cdfd
 
   const cache = useMemo(
     () =>
@@ -151,9 +125,6 @@
         defaultHeight: convoHeight,
         keyMapper: (index) => {
           const item = flattenedItems[index];
-<<<<<<< HEAD
-          return item.type === 'header' ? `header-${index}` : `convo-${item.convo.conversationId}`;
-=======
           if (item.type === 'header') {
             return `header-${index}`;
           }
@@ -164,7 +135,6 @@
             return `loading-${index}`;
           }
           return `unknown-${index}`;
->>>>>>> 46e5cdfd
         },
       }),
     [flattenedItems, convoHeight],
@@ -173,8 +143,6 @@
   const rowRenderer = useCallback(
     ({ index, key, parent, style }) => {
       const item = flattenedItems[index];
-<<<<<<< HEAD
-=======
       if (item.type === 'loading') {
         return (
           <CellMeasurer cache={cache} columnIndex={0} key={key} parent={parent} rowIndex={index}>
@@ -186,29 +154,20 @@
           </CellMeasurer>
         );
       }
->>>>>>> 46e5cdfd
       return (
         <CellMeasurer cache={cache} columnIndex={0} key={key} parent={parent} rowIndex={index}>
           {({ registerChild }) => (
             <div ref={registerChild} style={style}>
               {item.type === 'header' ? (
                 <DateLabel groupName={item.groupName} />
-<<<<<<< HEAD
-              ) : (
-=======
               ) : item.type === 'convo' ? (
->>>>>>> 46e5cdfd
                 <MemoizedConvo
                   conversation={item.convo}
                   retainView={moveToTop}
                   toggleNav={toggleNav}
                   isLatestConvo={item.convo.conversationId === firstTodayConvoId}
                 />
-<<<<<<< HEAD
-              )}
-=======
               ) : null}
->>>>>>> 46e5cdfd
             </div>
           )}
         </CellMeasurer>
@@ -229,11 +188,7 @@
 
   const handleRowsRendered = useCallback(
     ({ stopIndex }: { stopIndex: number }) => {
-<<<<<<< HEAD
-      if (stopIndex >= flattenedItems.length - 2) {
-=======
       if (stopIndex >= flattenedItems.length - 8) {
->>>>>>> 46e5cdfd
         throttledLoadMore();
       }
     },
@@ -270,14 +225,6 @@
           </AutoSizer>
         </div>
       )}
-<<<<<<< HEAD
-      {isFetchingNextPage && !isSearchLoading && (
-        <div className="mt-2">
-          <LoadingSpinner />
-        </div>
-      )}
-=======
->>>>>>> 46e5cdfd
     </div>
   );
 };
