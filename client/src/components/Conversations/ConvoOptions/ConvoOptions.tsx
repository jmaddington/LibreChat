--- conflicted
+++ resolved
@@ -202,11 +202,7 @@
             id={`conversation-menu-${conversationId}`}
             aria-label={localize('com_nav_convo_menu_options')}
             className={cn(
-<<<<<<< HEAD
-              'z-30 inline-flex h-7 w-7 items-center justify-center gap-2 rounded-md border-none p-0 text-sm font-medium ring-ring-primary transition-all duration-200 ease-in-out focus-visible:outline-none focus-visible:ring-2 focus-visible:ring-offset-2 disabled:opacity-50',
-=======
               'inline-flex h-7 w-7 items-center justify-center gap-2 rounded-md border-none p-0 text-sm font-medium ring-ring-primary transition-all duration-200 ease-in-out focus-visible:outline-none focus-visible:ring-2 focus-visible:ring-offset-2 disabled:opacity-50',
->>>>>>> 46e5cdfd
               isActiveConvo === true || isPopoverActive
                 ? 'opacity-100'
                 : 'opacity-0 focus:opacity-100 group-focus-within:opacity-100 group-hover:opacity-100 data-[open]:opacity-100',
