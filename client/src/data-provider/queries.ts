import {
  QueryKeys,
  dataService,
  EModelEndpoint,
  defaultOrderQuery,
  defaultAssistantsVersion,
} from 'librechat-data-provider';
import { useQuery, useInfiniteQuery, useQueryClient } from '@tanstack/react-query';
import type {
  InfiniteData,
  UseInfiniteQueryOptions,
  QueryObserverResult,
  UseQueryOptions,
} from '@tanstack/react-query';
import type t from 'librechat-data-provider';
import type {
  Action,
  TPreset,
  ConversationListResponse,
  ConversationListParams,
<<<<<<< HEAD
  SearchConversationListResponse,
  SearchConversationListParams,
=======
  MessagesListParams,
  MessagesListResponse,
>>>>>>> 46e5cdfd
  Assistant,
  AssistantListParams,
  AssistantListResponse,
  AssistantDocument,
  TEndpointsConfig,
  TCheckUserKeyResponse,
  SharedLinksListParams,
  SharedLinksResponse,
} from 'librechat-data-provider';
<<<<<<< HEAD
=======
import type { ConversationCursorData } from '~/utils/convos';
>>>>>>> 46e5cdfd

export const useGetPresetsQuery = (
  config?: UseQueryOptions<TPreset[]>,
): QueryObserverResult<TPreset[], unknown> => {
  return useQuery<TPreset[]>([QueryKeys.presets], () => dataService.getPresets(), {
    staleTime: 1000 * 10,
    refetchOnWindowFocus: false,
    refetchOnReconnect: false,
    refetchOnMount: false,
    ...config,
  });
};

export const useGetEndpointsConfigOverride = <TData = unknown | boolean>(
  config?: UseQueryOptions<unknown | boolean, unknown, TData>,
): QueryObserverResult<TData> => {
  return useQuery<unknown | boolean, unknown, TData>(
    [QueryKeys.endpointsConfigOverride],
    () => dataService.getEndpointsConfigOverride(),
    {
      refetchOnWindowFocus: false,
      refetchOnReconnect: false,
      refetchOnMount: false,
      ...config,
    },
  );
};

export const useGetConvoIdQuery = (
  id: string,
  config?: UseQueryOptions<t.TConversation>,
): QueryObserverResult<t.TConversation> => {
  const queryClient = useQueryClient();

  return useQuery<t.TConversation>(
    [QueryKeys.conversation, id],
    () => {
      // Try to find in all fetched infinite pages
<<<<<<< HEAD
      const convosQuery = queryClient.getQueryData<
        InfiniteData<import('~/utils').ConversationCursorData>
          >([QueryKeys.allConversations]);
=======
      const convosQuery = queryClient.getQueryData<InfiniteData<ConversationCursorData>>([
        QueryKeys.allConversations,
      ]);
>>>>>>> 46e5cdfd
      const found = convosQuery?.pages
        .flatMap((page) => page.conversations)
        .find((c) => c.conversationId === id);

      if (found) {
        return found;
      }
      // Otherwise, fetch from API
      return dataService.getConversationById(id);
    },
    {
      refetchOnWindowFocus: false,
      refetchOnReconnect: false,
      refetchOnMount: false,
      ...config,
    },
  );
};

<<<<<<< HEAD
export const useSearchInfiniteQuery = (
  params?: SearchConversationListParams,
  config?: UseInfiniteQueryOptions<SearchConversationListResponse, unknown>,
) => {
  return useInfiniteQuery<SearchConversationListResponse, unknown>(
    [QueryKeys.searchConversations, params],
    ({ pageParam = null }) =>
      dataService
        .listConversations({
          ...params,
          search: params?.search ?? '',
          cursor: pageParam?.toString(),
        })
        .then((res) => ({ ...res })) as Promise<SearchConversationListResponse>,
    {
      getNextPageParam: (lastPage) => lastPage.nextCursor ?? undefined,
      refetchOnWindowFocus: false,
      refetchOnReconnect: false,
      refetchOnMount: false,
      ...config,
    },
  );
};

export const useConversationsInfiniteQuery = (
  params: ConversationListParams,
  config?: UseInfiniteQueryOptions<ConversationListResponse, unknown>,
) => {
  const { isArchived, sortBy, sortDirection, tags, search } = params;

  return useInfiniteQuery<ConversationListResponse>({
    queryKey: [
      isArchived ? QueryKeys.archivedConversations : QueryKeys.allConversations,
      { isArchived, sortBy, sortDirection, tags, search },
    ],
    queryFn: ({ pageParam }) =>
      dataService.listConversations({
        isArchived,
        sortBy,
        sortDirection,
        tags,
        search,
        cursor: pageParam?.toString(),
      }),
    getNextPageParam: (lastPage) => lastPage.nextCursor ?? undefined,
=======
export const useConversationsInfiniteQuery = (
  params: ConversationListParams,
  config?: UseInfiniteQueryOptions<ConversationListResponse, unknown>,
) => {
  const { isArchived, sortBy, sortDirection, tags, search } = params;

  return useInfiniteQuery<ConversationListResponse>({
    queryKey: [
      isArchived ? QueryKeys.archivedConversations : QueryKeys.allConversations,
      { isArchived, sortBy, sortDirection, tags, search },
    ],
    queryFn: ({ pageParam }) =>
      dataService.listConversations({
        isArchived,
        sortBy,
        sortDirection,
        tags,
        search,
        cursor: pageParam?.toString(),
      }),
    getNextPageParam: (lastPage) => lastPage?.nextCursor ?? undefined,
    keepPreviousData: true,
    staleTime: 5 * 60 * 1000, // 5 minutes
    cacheTime: 30 * 60 * 1000, // 30 minutes
    ...config,
  });
};

export const useMessagesInfiniteQuery = (
  params: MessagesListParams,
  config?: UseInfiniteQueryOptions<MessagesListResponse, unknown>,
) => {
  const { sortBy, sortDirection, pageSize, conversationId, messageId, search } = params;

  return useInfiniteQuery<MessagesListResponse>({
    queryKey: [
      QueryKeys.messages,
      { sortBy, sortDirection, pageSize, conversationId, messageId, search },
    ],
    queryFn: ({ pageParam }) =>
      dataService.listMessages({
        sortBy,
        sortDirection,
        pageSize,
        conversationId,
        messageId,
        search,
        cursor: pageParam?.toString(),
      }),
    getNextPageParam: (lastPage) => lastPage?.nextCursor ?? undefined,
>>>>>>> 46e5cdfd
    keepPreviousData: true,
    staleTime: 5 * 60 * 1000, // 5 minutes
    cacheTime: 30 * 60 * 1000, // 30 minutes
    ...config,
  });
};

export const useSharedLinksQuery = (
  params: SharedLinksListParams,
  config?: UseInfiniteQueryOptions<SharedLinksResponse, unknown>,
) => {
  const { pageSize, isPublic, search, sortBy, sortDirection } = params;

  return useInfiniteQuery<SharedLinksResponse>({
    queryKey: [QueryKeys.sharedLinks, { pageSize, isPublic, search, sortBy, sortDirection }],
    queryFn: ({ pageParam }) =>
      dataService.listSharedLinks({
        cursor: pageParam?.toString(),
        pageSize,
        isPublic,
        search,
        sortBy,
        sortDirection,
      }),
    getNextPageParam: (lastPage) => lastPage?.nextCursor ?? undefined,
    keepPreviousData: true,
    staleTime: 5 * 60 * 1000, // 5 minutes
    cacheTime: 30 * 60 * 1000, // 30 minutes
    ...config,
  });
};

export const useConversationTagsQuery = (
  config?: UseQueryOptions<t.TConversationTagsResponse>,
): QueryObserverResult<t.TConversationTagsResponse> => {
  return useQuery<t.TConversationTag[]>(
    [QueryKeys.conversationTags],
    () => dataService.getConversationTags(),
    {
      refetchOnWindowFocus: false,
      refetchOnReconnect: false,
      refetchOnMount: false,
      ...config,
    },
  );
};

/**
 * ASSISTANTS
 */

/**
 * Hook for getting all available tools for Assistants
 */
export const useAvailableToolsQuery = <TData = t.TPlugin[]>(
  endpoint: t.AssistantsEndpoint | EModelEndpoint.agents,
  config?: UseQueryOptions<t.TPlugin[], unknown, TData>,
): QueryObserverResult<TData> => {
  const queryClient = useQueryClient();
  const endpointsConfig = queryClient.getQueryData<TEndpointsConfig>([QueryKeys.endpoints]);
  const keyExpiry = queryClient.getQueryData<TCheckUserKeyResponse>([QueryKeys.name, endpoint]);
  const userProvidesKey = !!endpointsConfig?.[endpoint]?.userProvide;
  const keyProvided = userProvidesKey ? !!keyExpiry?.expiresAt : true;
  const enabled = !!endpointsConfig?.[endpoint] && keyProvided;
  const version: string | number | undefined =
    endpointsConfig?.[endpoint]?.version ?? defaultAssistantsVersion[endpoint];
  return useQuery<t.TPlugin[], unknown, TData>(
    [QueryKeys.tools],
    () => dataService.getAvailableTools(endpoint, version),
    {
      refetchOnWindowFocus: false,
      refetchOnReconnect: false,
      refetchOnMount: false,
      enabled,
      ...config,
    },
  );
};

/**
 * Hook for listing all assistants, with optional parameters provided for pagination and sorting
 */
export const useListAssistantsQuery = <TData = AssistantListResponse>(
  endpoint: t.AssistantsEndpoint,
  params: Omit<AssistantListParams, 'endpoint'> = defaultOrderQuery,
  config?: UseQueryOptions<AssistantListResponse, unknown, TData>,
): QueryObserverResult<TData> => {
  const queryClient = useQueryClient();
  const endpointsConfig = queryClient.getQueryData<TEndpointsConfig>([QueryKeys.endpoints]);
  const keyExpiry = queryClient.getQueryData<TCheckUserKeyResponse>([QueryKeys.name, endpoint]);
  const userProvidesKey = !!(endpointsConfig?.[endpoint]?.userProvide ?? false);
  const keyProvided = userProvidesKey ? !!(keyExpiry?.expiresAt ?? '') : true;
  const enabled = !!endpointsConfig?.[endpoint] && keyProvided;
  const version = endpointsConfig?.[endpoint]?.version ?? defaultAssistantsVersion[endpoint];
  return useQuery<AssistantListResponse, unknown, TData>(
    [QueryKeys.assistants, endpoint, params],
    () => dataService.listAssistants({ ...params, endpoint }, version),
    {
      // Example selector to sort them by created_at
      // select: (res) => {
      //   return res.data.sort((a, b) => a.created_at - b.created_at);
      // },
      staleTime: 1000 * 5,
      refetchOnWindowFocus: false,
      refetchOnReconnect: false,
      refetchOnMount: false,
      retry: false,
      ...config,
      enabled: config?.enabled !== undefined ? config.enabled && enabled : enabled,
    },
  );
};

/*
export const useListAssistantsInfiniteQuery = (
  params?: AssistantListParams,
  config?: UseInfiniteQueryOptions<AssistantListResponse, Error>,
) => {
  const queryClient = useQueryClient();
  const endpointsConfig = queryClient.getQueryData<TEndpointsConfig>([QueryKeys.endpoints]);
  const keyExpiry = queryClient.getQueryData<TCheckUserKeyResponse>([
    QueryKeys.name,
    EModelEndpoint.assistants,
  ]);
  const userProvidesKey = !!endpointsConfig?.[EModelEndpoint.assistants]?.userProvide;
  const keyProvided = userProvidesKey ? !!keyExpiry?.expiresAt : true;
  const enabled = !!endpointsConfig?.[EModelEndpoint.assistants] && keyProvided;
  return useInfiniteQuery<AssistantListResponse, Error>(
    ['assistantsList', params],
    ({ pageParam = '' }) => dataService.listAssistants({ ...params, after: pageParam }),
    {
      getNextPageParam: (lastPage) => {
        // lastPage is of type AssistantListResponse, you can use the has_more and last_id from it directly
        if (lastPage.has_more) {
          return lastPage.last_id;
        }
        return undefined;
      },
      ...config,
      enabled: config?.enabled !== undefined ? config?.enabled && enabled : enabled,
    },
  );
};
*/

/**
 * Hook for retrieving details about a single assistant
 */
export const useGetAssistantByIdQuery = (
  endpoint: t.AssistantsEndpoint,
  assistant_id: string,
  config?: UseQueryOptions<Assistant>,
): QueryObserverResult<Assistant> => {
  const queryClient = useQueryClient();
  const endpointsConfig = queryClient.getQueryData<TEndpointsConfig>([QueryKeys.endpoints]);
  const keyExpiry = queryClient.getQueryData<TCheckUserKeyResponse>([QueryKeys.name, endpoint]);
  const userProvidesKey = endpointsConfig?.[endpoint]?.userProvide ?? false;
  const keyProvided = userProvidesKey ? !!keyExpiry?.expiresAt : true;
  const enabled = !!endpointsConfig?.[endpoint] && keyProvided;
  const version = endpointsConfig?.[endpoint]?.version ?? defaultAssistantsVersion[endpoint];
  return useQuery<Assistant>(
    [QueryKeys.assistant, assistant_id],
    () =>
      dataService.getAssistantById({
        endpoint,
        assistant_id,
        version,
      }),
    {
      refetchOnWindowFocus: false,
      refetchOnReconnect: false,
      refetchOnMount: false,
      retry: false,
      ...config,
      // Query will not execute until the assistant_id exists
      enabled: config?.enabled !== undefined ? config.enabled && enabled : enabled,
    },
  );
};

/**
 * Hook for retrieving user's saved Assistant Actions
 */
export const useGetActionsQuery = <TData = Action[]>(
  endpoint: t.AssistantsEndpoint | EModelEndpoint.agents,
  config?: UseQueryOptions<Action[], unknown, TData>,
): QueryObserverResult<TData> => {
  const queryClient = useQueryClient();
  const endpointsConfig = queryClient.getQueryData<TEndpointsConfig>([QueryKeys.endpoints]);
  const keyExpiry = queryClient.getQueryData<TCheckUserKeyResponse>([QueryKeys.name, endpoint]);
  const userProvidesKey = !!endpointsConfig?.[endpoint]?.userProvide;
  const keyProvided = userProvidesKey ? !!keyExpiry?.expiresAt : true;
  const enabled =
    (!!endpointsConfig?.[endpoint] && keyProvided) || endpoint === EModelEndpoint.agents;

  return useQuery<Action[], unknown, TData>([QueryKeys.actions], () => dataService.getActions(), {
    refetchOnWindowFocus: false,
    refetchOnReconnect: false,
    refetchOnMount: false,
    ...config,
    enabled: config?.enabled !== undefined ? config.enabled && enabled : enabled,
  });
};

/**
 * Hook for retrieving user's saved Assistant Documents (metadata saved to Database)
 */
export const useGetAssistantDocsQuery = <TData = AssistantDocument[]>(
  endpoint: t.AssistantsEndpoint | string,
  config?: UseQueryOptions<AssistantDocument[], unknown, TData>,
): QueryObserverResult<TData> => {
  const queryClient = useQueryClient();
  const endpointsConfig = queryClient.getQueryData<TEndpointsConfig>([QueryKeys.endpoints]);
  const keyExpiry = queryClient.getQueryData<TCheckUserKeyResponse>([QueryKeys.name, endpoint]);
  const userProvidesKey = !!(endpointsConfig?.[endpoint]?.userProvide ?? false);
  const keyProvided = userProvidesKey ? !!(keyExpiry?.expiresAt ?? '') : true;
  const enabled = !!endpointsConfig?.[endpoint] && keyProvided;
  const version = endpointsConfig?.[endpoint]?.version ?? defaultAssistantsVersion[endpoint];

  return useQuery<AssistantDocument[], unknown, TData>(
    [QueryKeys.assistantDocs, endpoint],
    () =>
      dataService.getAssistantDocs({
        endpoint,
        version,
      }),
    {
      refetchOnWindowFocus: false,
      refetchOnReconnect: false,
      refetchOnMount: false,
      ...config,
      enabled: config?.enabled !== undefined ? config.enabled && enabled : enabled,
    },
  );
};

/** STT/TTS */

/* Text to speech voices */
export const useVoicesQuery = (
  config?: UseQueryOptions<t.VoiceResponse>,
): QueryObserverResult<t.VoiceResponse> => {
  return useQuery<t.VoiceResponse>([QueryKeys.voices], () => dataService.getVoices(), {
    refetchOnWindowFocus: false,
    refetchOnReconnect: false,
    refetchOnMount: false,
    retry: false,
    ...config,
  });
};

/* Custom config speech */
export const useCustomConfigSpeechQuery = (
  config?: UseQueryOptions<t.TCustomConfigSpeechResponse>,
): QueryObserverResult<t.TCustomConfigSpeechResponse> => {
  return useQuery<t.TCustomConfigSpeechResponse>(
    [QueryKeys.customConfigSpeech],
    () => dataService.getCustomConfigSpeech(),
    {
      refetchOnWindowFocus: false,
      refetchOnReconnect: false,
      refetchOnMount: false,
      retry: false,
      ...config,
    },
  );
};

/** Prompt */

export const usePromptGroupsInfiniteQuery = (
  params?: t.TPromptGroupsWithFilterRequest,
  config?: UseInfiniteQueryOptions<t.PromptGroupListResponse, unknown>,
) => {
  const { name, pageSize, category, ...rest } = params || {};
  return useInfiniteQuery<t.PromptGroupListResponse, unknown>(
    [QueryKeys.promptGroups, name, category, pageSize],
    ({ pageParam = '1' }) =>
      dataService.getPromptGroups({
        ...rest,
        name,
        category: category || '',
        pageNumber: pageParam?.toString(),
        pageSize: (pageSize || 10).toString(),
      }),
    {
      getNextPageParam: (lastPage) => {
        const currentPageNumber = Number(lastPage.pageNumber);
        const totalPages = Number(lastPage.pages);
        return currentPageNumber < totalPages ? currentPageNumber + 1 : undefined;
      },
      refetchOnWindowFocus: false,
      refetchOnReconnect: false,
      refetchOnMount: false,
      ...config,
    },
  );
};

export const useGetPromptGroup = (
  id: string,
  config?: UseQueryOptions<t.TPromptGroup>,
): QueryObserverResult<t.TPromptGroup> => {
  return useQuery<t.TPromptGroup>(
    [QueryKeys.promptGroup, id],
    () => dataService.getPromptGroup(id),
    {
      refetchOnWindowFocus: false,
      refetchOnReconnect: false,
      refetchOnMount: false,
      retry: false,
      ...config,
      enabled: config?.enabled !== undefined ? config.enabled : true,
    },
  );
};

export const useGetPrompts = (
  filter: t.TPromptsWithFilterRequest,
  config?: UseQueryOptions<t.TPrompt[]>,
): QueryObserverResult<t.TPrompt[]> => {
  return useQuery<t.TPrompt[]>(
    [QueryKeys.prompts, filter.groupId ?? ''],
    () => dataService.getPrompts(filter),
    {
      refetchOnWindowFocus: false,
      refetchOnReconnect: false,
      refetchOnMount: false,
      retry: false,
      ...config,
      enabled: config?.enabled !== undefined ? config.enabled : true,
    },
  );
};

export const useGetAllPromptGroups = <TData = t.AllPromptGroupsResponse>(
  filter?: t.AllPromptGroupsFilterRequest,
  config?: UseQueryOptions<t.AllPromptGroupsResponse, unknown, TData>,
): QueryObserverResult<TData> => {
  return useQuery<t.AllPromptGroupsResponse, unknown, TData>(
    [QueryKeys.allPromptGroups],
    () => dataService.getAllPromptGroups(),
    {
      refetchOnWindowFocus: false,
      refetchOnReconnect: false,
      refetchOnMount: false,
      retry: false,
      ...config,
    },
  );
};

export const useGetCategories = <TData = t.TGetCategoriesResponse>(
  config?: UseQueryOptions<t.TGetCategoriesResponse, unknown, TData>,
): QueryObserverResult<TData> => {
  return useQuery<t.TGetCategoriesResponse, unknown, TData>(
    [QueryKeys.categories],
    () => dataService.getCategories(),
    {
      refetchOnWindowFocus: false,
      refetchOnReconnect: false,
      refetchOnMount: false,
      retry: false,
      ...config,
      enabled: config?.enabled !== undefined ? config.enabled : true,
    },
  );
};

export const useGetRandomPrompts = (
  filter: t.TGetRandomPromptsRequest,
  config?: UseQueryOptions<t.TGetRandomPromptsResponse>,
): QueryObserverResult<t.TGetRandomPromptsResponse> => {
  return useQuery<t.TGetRandomPromptsResponse>(
    [QueryKeys.randomPrompts],
    () => dataService.getRandomPrompts(filter),
    {
      refetchOnWindowFocus: false,
      refetchOnReconnect: false,
      refetchOnMount: false,
      retry: false,
      ...config,
      enabled: config?.enabled !== undefined ? config.enabled : true,
    },
  );
};

export const useUserTermsQuery = (
  config?: UseQueryOptions<t.TUserTermsResponse>,
): QueryObserverResult<t.TUserTermsResponse> => {
  return useQuery<t.TUserTermsResponse>([QueryKeys.userTerms], () => dataService.getUserTerms(), {
    refetchOnWindowFocus: false,
    refetchOnReconnect: false,
    refetchOnMount: false,
    ...config,
  });
};<|MERGE_RESOLUTION|>--- conflicted
+++ resolved
@@ -18,13 +18,8 @@
   TPreset,
   ConversationListResponse,
   ConversationListParams,
-<<<<<<< HEAD
-  SearchConversationListResponse,
-  SearchConversationListParams,
-=======
   MessagesListParams,
   MessagesListResponse,
->>>>>>> 46e5cdfd
   Assistant,
   AssistantListParams,
   AssistantListResponse,
@@ -34,10 +29,7 @@
   SharedLinksListParams,
   SharedLinksResponse,
 } from 'librechat-data-provider';
-<<<<<<< HEAD
-=======
 import type { ConversationCursorData } from '~/utils/convos';
->>>>>>> 46e5cdfd
 
 export const useGetPresetsQuery = (
   config?: UseQueryOptions<TPreset[]>,
@@ -76,15 +68,9 @@
     [QueryKeys.conversation, id],
     () => {
       // Try to find in all fetched infinite pages
-<<<<<<< HEAD
-      const convosQuery = queryClient.getQueryData<
-        InfiniteData<import('~/utils').ConversationCursorData>
-          >([QueryKeys.allConversations]);
-=======
       const convosQuery = queryClient.getQueryData<InfiniteData<ConversationCursorData>>([
         QueryKeys.allConversations,
       ]);
->>>>>>> 46e5cdfd
       const found = convosQuery?.pages
         .flatMap((page) => page.conversations)
         .find((c) => c.conversationId === id);
@@ -104,53 +90,6 @@
   );
 };
 
-<<<<<<< HEAD
-export const useSearchInfiniteQuery = (
-  params?: SearchConversationListParams,
-  config?: UseInfiniteQueryOptions<SearchConversationListResponse, unknown>,
-) => {
-  return useInfiniteQuery<SearchConversationListResponse, unknown>(
-    [QueryKeys.searchConversations, params],
-    ({ pageParam = null }) =>
-      dataService
-        .listConversations({
-          ...params,
-          search: params?.search ?? '',
-          cursor: pageParam?.toString(),
-        })
-        .then((res) => ({ ...res })) as Promise<SearchConversationListResponse>,
-    {
-      getNextPageParam: (lastPage) => lastPage.nextCursor ?? undefined,
-      refetchOnWindowFocus: false,
-      refetchOnReconnect: false,
-      refetchOnMount: false,
-      ...config,
-    },
-  );
-};
-
-export const useConversationsInfiniteQuery = (
-  params: ConversationListParams,
-  config?: UseInfiniteQueryOptions<ConversationListResponse, unknown>,
-) => {
-  const { isArchived, sortBy, sortDirection, tags, search } = params;
-
-  return useInfiniteQuery<ConversationListResponse>({
-    queryKey: [
-      isArchived ? QueryKeys.archivedConversations : QueryKeys.allConversations,
-      { isArchived, sortBy, sortDirection, tags, search },
-    ],
-    queryFn: ({ pageParam }) =>
-      dataService.listConversations({
-        isArchived,
-        sortBy,
-        sortDirection,
-        tags,
-        search,
-        cursor: pageParam?.toString(),
-      }),
-    getNextPageParam: (lastPage) => lastPage.nextCursor ?? undefined,
-=======
 export const useConversationsInfiniteQuery = (
   params: ConversationListParams,
   config?: UseInfiniteQueryOptions<ConversationListResponse, unknown>,
@@ -201,7 +140,6 @@
         cursor: pageParam?.toString(),
       }),
     getNextPageParam: (lastPage) => lastPage?.nextCursor ?? undefined,
->>>>>>> 46e5cdfd
     keepPreviousData: true,
     staleTime: 5 * 60 * 1000, // 5 minutes
     cacheTime: 30 * 60 * 1000, // 30 minutes
