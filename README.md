--- conflicted
+++ resolved
@@ -3,14 +3,13 @@
 This fork is a personal project to add a few features to LibreChat and integrate features from other forks.
 
 ## Branches
-`jm-productuion` - The main branch for this fork for production use. Stable-ish, but has been at least minimally tested.
+`jm-production` - The main branch for this fork for production use. Stable-ish, but has been at least minimally tested.
 `main` - A clone of the upstream main branch.
 `new/feature/X` - Branches for new features, kept open until they are feature complete and merged.
 
 ## Known Changes from danny-avila/LibreChat
 - E2B.dev code interpreter added to the tools list
 - Web Navigator plugin added to the tools list.
-- Flux AI plugin added to the tools list.
 
 
 ### Why E2B?
@@ -18,156 +17,4 @@
 
 For our internal needs, however, we require a code interpreter with network access—a feature not offered by LibreChat's interpreter for safety reasons. E2B.dev provides an excellent alternative that meets our specific requirements.
 
-<<<<<<< HEAD
-- 🤖 **AI Model Selection**:  
-  - Anthropic (Claude), AWS Bedrock, OpenAI, Azure OpenAI, Google, Vertex AI, OpenAI Assistants API (incl. Azure)
-  - [Custom Endpoints](https://www.librechat.ai/docs/quick_start/custom_endpoints): Use any OpenAI-compatible API with LibreChat, no proxy required
-  - Compatible with [Local & Remote AI Providers](https://www.librechat.ai/docs/configuration/librechat_yaml/ai_endpoints):
-    - Ollama, groq, Cohere, Mistral AI, Apple MLX, koboldcpp, together.ai,
-    - OpenRouter, Perplexity, ShuttleAI, Deepseek, Qwen, and more
-
-- 🔧 **[Code Interpreter API](https://www.librechat.ai/docs/features/code_interpreter)**: 
-  - Secure, Sandboxed Execution in Python, Node.js (JS/TS), Go, C/C++, Java, PHP, Rust, and Fortran
-  - Seamless File Handling: Upload, process, and download files directly
-  - No Privacy Concerns: Fully isolated and secure execution
-
-- 🔦 **Agents & Tools Integration**:  
-  - **[LibreChat Agents](https://www.librechat.ai/docs/features/agents)**:
-    - No-Code Custom Assistants: Build specialized, AI-driven helpers without coding  
-    - Flexible & Extensible: Attach tools like DALL-E-3, file search, code execution, and more  
-    - Compatible with Custom Endpoints, OpenAI, Azure, Anthropic, AWS Bedrock, and more
-    - [Model Context Protocol (MCP) Support](https://modelcontextprotocol.io/clients#librechat) for Tools
-  - Use LibreChat Agents and OpenAI Assistants with Files, Code Interpreter, Tools, and API Actions
-
-- 🪄 **Generative UI with Code Artifacts**:  
-  - [Code Artifacts](https://youtu.be/GfTj7O4gmd0?si=WJbdnemZpJzBrJo3) allow creation of React, HTML, and Mermaid diagrams directly in chat
-
-- 💾 **Presets & Context Management**:  
-  - Create, Save, & Share Custom Presets  
-  - Switch between AI Endpoints and Presets mid-chat
-  - Edit, Resubmit, and Continue Messages with Conversation branching  
-  - [Fork Messages & Conversations](https://www.librechat.ai/docs/features/fork) for Advanced Context control
-
-- 💬 **Multimodal & File Interactions**:  
-  - Upload and analyze images with Claude 3, GPT-4.5, GPT-4o, o1, Llama-Vision, and Gemini 📸  
-  - Chat with Files using Custom Endpoints, OpenAI, Azure, Anthropic, AWS Bedrock, & Google 🗃️
-
-- 🌎 **Multilingual UI**:  
-  - English, 中文, Deutsch, Español, Français, Italiano, Polski, Português Brasileiro
-  - Русский, 日本語, Svenska, 한국어, Tiếng Việt, 繁體中文, العربية, Türkçe, Nederlands, עברית
-
-- 🧠 **Reasoning UI**:  
-  - Dynamic Reasoning UI for Chain-of-Thought/Reasoning AI models like DeepSeek-R1
-
-- 🎨 **Customizable Interface**:  
-  - Customizable Dropdown & Interface that adapts to both power users and newcomers
-
-- 🗣️ **Speech & Audio**:  
-  - Chat hands-free with Speech-to-Text and Text-to-Speech  
-  - Automatically send and play Audio  
-  - Supports OpenAI, Azure OpenAI, and Elevenlabs
-
-- 📥 **Import & Export Conversations**:  
-  - Import Conversations from LibreChat, ChatGPT, Chatbot UI  
-  - Export conversations as screenshots, markdown, text, json
-
-- 🔍 **Search & Discovery**:  
-  - Search all messages/conversations
-
-- 👥 **Multi-User & Secure Access**:
-  - Multi-User, Secure Authentication with OAuth2, LDAP, & Email Login Support
-  - Built-in Moderation, and Token spend tools
-
-- ⚙️ **Configuration & Deployment**:  
-  - Configure Proxy, Reverse Proxy, Docker, & many Deployment options  
-  - Use completely local or deploy on the cloud
-
-- 📖 **Open-Source & Community**:  
-  - Completely Open-Source & Built in Public  
-  - Community-driven development, support, and feedback
-
-[For a thorough review of our features, see our docs here](https://docs.librechat.ai/) 📚
-
-## 🪶 All-In-One AI Conversations with LibreChat
-
-LibreChat brings together the future of assistant AIs with the revolutionary technology of OpenAI's ChatGPT. Celebrating the original styling, LibreChat gives you the ability to integrate multiple AI models. It also integrates and enhances original client features such as conversation and message search, prompt templates and plugins.
-
-With LibreChat, you no longer need to opt for ChatGPT Plus and can instead use free or pay-per-call APIs. We welcome contributions, cloning, and forking to enhance the capabilities of this advanced chatbot platform.
-
-[![Watch the video](https://raw.githubusercontent.com/LibreChat-AI/librechat.ai/main/public/images/changelog/v0.7.6.gif)](https://www.youtube.com/watch?v=ilfwGQtJNlI)
-
-Click on the thumbnail to open the video☝️
-
----
-
-## 🌐 Resources
-
-**GitHub Repo:**
-  - **RAG API:** [github.com/danny-avila/rag_api](https://github.com/danny-avila/rag_api)
-  - **Website:** [github.com/LibreChat-AI/librechat.ai](https://github.com/LibreChat-AI/librechat.ai)
-
-**Other:**
-  - **Website:** [librechat.ai](https://librechat.ai)
-  - **Documentation:** [docs.librechat.ai](https://docs.librechat.ai)
-  - **Blog:** [blog.librechat.ai](https://blog.librechat.ai)
-
----
-
-## 📝 Changelog
-
-Keep up with the latest updates by visiting the releases page and notes:
-- [Releases](https://github.com/danny-avila/LibreChat/releases)
-- [Changelog](https://www.librechat.ai/changelog) 
-
-**⚠️ Please consult the [changelog](https://www.librechat.ai/changelog) for breaking changes before updating.**
-
----
-
-## ⭐ Star History
-
-<p align="center">
-  <a href="https://star-history.com/#danny-avila/LibreChat&Date">
-    <img alt="Star History Chart" src="https://api.star-history.com/svg?repos=danny-avila/LibreChat&type=Date&theme=dark" onerror="this.src='https://api.star-history.com/svg?repos=danny-avila/LibreChat&type=Date'" />
-  </a>
-</p>
-<p align="center">
-  <a href="https://trendshift.io/repositories/4685" target="_blank" style="padding: 10px;">
-    <img src="https://trendshift.io/api/badge/repositories/4685" alt="danny-avila%2FLibreChat | Trendshift" style="width: 250px; height: 55px;" width="250" height="55"/>
-  </a>
-  <a href="https://runacap.com/ross-index/q1-24/" target="_blank" rel="noopener" style="margin-left: 20px;">
-    <img style="width: 260px; height: 56px" src="https://runacap.com/wp-content/uploads/2024/04/ROSS_badge_white_Q1_2024.svg" alt="ROSS Index - Fastest Growing Open-Source Startups in Q1 2024 | Runa Capital" width="260" height="56"/>
-  </a>
-</p>
-
----
-
-## ✨ Contributions
-
-Contributions, suggestions, bug reports and fixes are welcome!
-
-For new features, components, or extensions, please open an issue and discuss before sending a PR.
-
-If you'd like to help translate LibreChat into your language, we'd love your contribution! Improving our translations not only makes LibreChat more accessible to users around the world but also enhances the overall user experience. Please check out our [Translation Guide](https://www.librechat.ai/docs/translation).
-
----
-
-## 💖 This project exists in its current state thanks to all the people who contribute
-
-<a href="https://github.com/danny-avila/LibreChat/graphs/contributors">
-  <img src="https://contrib.rocks/image?repo=danny-avila/LibreChat" />
-</a>
-
----
-
-## 🎉 Special Thanks
-
-We thank [Locize](https://locize.com) for their translation management tools that support multiple languages in LibreChat.
-
-<p align="center">
-  <a href="https://locize.com" target="_blank" rel="noopener noreferrer">
-    <img src="https://github.com/user-attachments/assets/d6b70894-6064-475e-bb65-92a9e23e0077" alt="Locize Logo" height="50">
-  </a>
-</p>
-=======
-***WE STILL LOVE LIBRECHAT!*** In fact, we're proud to be monthly sponsors. Our choice to use E2B.dev is not about detracting from LibreChat's service; we simply need additional functionality to fulfill our unique needs.
->>>>>>> 86c0244f
+***WE STILL LOVE LIBRECHAT!*** In fact, we're proud to be monthly sponsors. Our choice to use E2B.dev is not about detracting from LibreChat's service; we simply need additional functionality to fulfill our unique needs.